module github.com/dell/cert-csi

go 1.23

require (
	github.com/DATA-DOG/go-sqlmock v1.5.2
	github.com/cheggaaa/pb/v3 v3.1.5
	github.com/dell/csi-volumegroup-snapshotter v1.7.0
	github.com/dell/csm-replication v1.9.0
	github.com/fatih/color v1.17.0
	github.com/gofrs/flock v0.8.1
	github.com/golang/mock v1.6.0
	github.com/kubernetes-csi/external-snapshotter/client/v4 v4.2.0
	github.com/mattn/go-sqlite3 v1.14.22
	github.com/pkg/errors v0.9.1
	github.com/rifflock/lfshook v0.0.0-20180920164130-b9218ef580f5
	github.com/sirupsen/logrus v1.9.3
	github.com/spf13/viper v1.18.2
	github.com/stretchr/testify v1.10.0
	github.com/urfave/cli v1.22.15
	github.com/x-cray/logrus-prefixed-formatter v0.5.2
	golang.org/x/sync v0.10.0
	gonum.org/v1/plot v0.14.0
	gopkg.in/yaml.v3 v3.0.1
	helm.sh/helm/v3 v3.15.3
	k8s.io/api v0.30.0
	k8s.io/apiextensions-apiserver v0.30.0
	k8s.io/apimachinery v0.30.0
	k8s.io/cli-runtime v0.30.0
	k8s.io/client-go v0.30.0
	k8s.io/kubernetes v1.31.2
	k8s.io/metrics v0.30.0
	sigs.k8s.io/controller-runtime v0.14.6
	sigs.k8s.io/yaml v1.4.0
)

<<<<<<< HEAD
require (
	github.com/stretchr/objx v0.5.2 // indirect
	golang.org/x/tools v0.22.0 // indirect
)
=======
require github.com/stretchr/objx v0.5.2 // indirect
>>>>>>> 340670f4

replace (
	k8s.io/cloud-provider => k8s.io/cloud-provider v1.31.2
	k8s.io/cluster-bootstrap => k8s.io/cluster-bootstrap v1.31.2
	k8s.io/controller-manager => k8s.io/controller-manager v1.31.2
	k8s.io/cri-client => k8s.io/cri-client v1.31.2
	k8s.io/csi-translation-lib => k8s.io/csi-translation-lib v1.31.2
	k8s.io/dynamic-resource-allocation => k8s.io/dynamic-resource-allocation v1.31.2
	k8s.io/endpointslice => k8s.io/endpointslice v1.31.2
	k8s.io/externaljwt => k8s.io/externaljwt v1.31.2
	k8s.io/kube-aggregator => k8s.io/kube-aggregator v1.31.2
	k8s.io/kube-controller-manager => k8s.io/kube-controller-manager v1.31.2
	k8s.io/kube-proxy => k8s.io/kube-proxy v1.31.2
	k8s.io/kube-scheduler => k8s.io/kube-scheduler v1.31.2
	k8s.io/kubelet => k8s.io/kubelet v1.31.2
	k8s.io/mount-utils => k8s.io/mount-utils v1.31.2
	k8s.io/pod-security-admission => k8s.io/pod-security-admission v1.31.2
	k8s.io/sample-apiserver => k8s.io/sample-apiserver v1.31.2
)

require (
	git.sr.ht/~sbinet/gg v0.5.0 // indirect
	github.com/AdaLogics/go-fuzz-headers v0.0.0-20230811130428-ced1acdcaa24 // indirect
	github.com/Azure/go-ansiterm v0.0.0-20210617225240-d185dfc1b5a1 // indirect
	github.com/BurntSushi/toml v1.3.2 // indirect
	github.com/MakeNowJust/heredoc v1.0.0 // indirect
	github.com/Masterminds/goutils v1.1.1 // indirect
	github.com/Masterminds/semver/v3 v3.2.1 // indirect
	github.com/Masterminds/sprig/v3 v3.2.3 // indirect
	github.com/Masterminds/squirrel v1.5.4 // indirect
	github.com/Microsoft/hcsshim v0.11.4 // indirect
	github.com/VividCortex/ewma v1.2.0 // indirect
	github.com/ajstarks/svgo v0.0.0-20211024235047-1546f124cd8b // indirect
	github.com/asaskevich/govalidator v0.0.0-20200428143746-21a406dcc535 // indirect
	github.com/beorn7/perks v1.0.1 // indirect
	github.com/blang/semver/v4 v4.0.0 // indirect
	github.com/campoy/embedmd v1.0.0 // indirect
	github.com/cespare/xxhash/v2 v2.3.0 // indirect
	github.com/chai2010/gettext-go v1.0.2 // indirect
	github.com/containerd/containerd v1.7.12 // indirect
	github.com/containerd/log v0.1.0 // indirect
	github.com/cpuguy83/go-md2man/v2 v2.0.4 // indirect
	github.com/cyphar/filepath-securejoin v0.2.4 // indirect
	github.com/davecgh/go-spew v1.1.2-0.20180830191138-d8f796af33cc // indirect
	github.com/distribution/reference v0.5.0 // indirect
	github.com/docker/cli v25.0.1+incompatible // indirect
	github.com/docker/distribution v2.8.3+incompatible // indirect
	github.com/docker/docker v27.1.1+incompatible // indirect
	github.com/docker/docker-credential-helpers v0.7.0 // indirect
	github.com/docker/go-connections v0.5.0 // indirect
	github.com/docker/go-metrics v0.0.1 // indirect
	github.com/emicklei/go-restful/v3 v3.11.0 // indirect
	github.com/evanphx/json-patch v5.7.0+incompatible // indirect
	github.com/evanphx/json-patch/v5 v5.6.0 // indirect
	github.com/exponent-io/jsonpath v0.0.0-20151013193312-d6023ce2651d // indirect
	github.com/felixge/httpsnoop v1.0.4 // indirect
	github.com/fsnotify/fsnotify v1.7.0 // indirect
	github.com/go-errors/errors v1.4.2 // indirect
	github.com/go-fonts/liberation v0.3.1 // indirect
	github.com/go-gorp/gorp/v3 v3.1.0 // indirect
	github.com/go-latex/latex v0.0.0-20230307184459-12ec69307ad9 // indirect
	github.com/go-logr/logr v1.4.2 // indirect
	github.com/go-logr/stdr v1.2.2 // indirect
	github.com/go-openapi/jsonpointer v0.19.6 // indirect
	github.com/go-openapi/jsonreference v0.20.2 // indirect
	github.com/go-openapi/swag v0.22.4 // indirect
	github.com/go-pdf/fpdf v0.8.0 // indirect
	github.com/gobwas/glob v0.2.3 // indirect
	github.com/gogo/protobuf v1.3.2 // indirect
	github.com/golang/freetype v0.0.0-20170609003504-e2365dfdc4a0 // indirect
	github.com/golang/protobuf v1.5.4 // indirect
	github.com/google/btree v1.0.1 // indirect
	github.com/google/gnostic-models v0.6.8 // indirect
	github.com/google/go-cmp v0.6.0 // indirect
	github.com/google/gofuzz v1.2.0 // indirect
	github.com/google/shlex v0.0.0-20191202100458-e7afc7fbc510 // indirect
	github.com/google/uuid v1.6.0 // indirect
	github.com/gorilla/mux v1.8.0 // indirect
	github.com/gorilla/websocket v1.5.0 // indirect
	github.com/gosuri/uitable v0.0.4 // indirect
	github.com/gregjones/httpcache v0.0.0-20180305231024-9cad4c3443a7 // indirect
	github.com/hashicorp/errwrap v1.1.0 // indirect
	github.com/hashicorp/go-multierror v1.1.1 // indirect
	github.com/hashicorp/hcl v1.0.0 // indirect
	github.com/huandu/xstrings v1.4.0 // indirect
	github.com/imdario/mergo v0.3.15 // indirect
	github.com/inconshreveable/mousetrap v1.1.0 // indirect
	github.com/jmoiron/sqlx v1.3.5 // indirect
	github.com/josharian/intern v1.0.0 // indirect
	github.com/json-iterator/go v1.1.12 // indirect
	github.com/klauspost/compress v1.17.0 // indirect
	github.com/lann/builder v0.0.0-20180802200727-47ae307949d0 // indirect
	github.com/lann/ps v0.0.0-20150810152359-62de8c46ede0 // indirect
	github.com/lib/pq v1.10.9 // indirect
	github.com/liggitt/tabwriter v0.0.0-20181228230101-89fcab3d43de // indirect
	github.com/magiconair/properties v1.8.7 // indirect
	github.com/mailru/easyjson v0.7.7 // indirect
	github.com/mattn/go-colorable v0.1.13 // indirect
	github.com/mattn/go-isatty v0.0.20 // indirect
	github.com/mattn/go-runewidth v0.0.15 // indirect
	github.com/mgutz/ansi v0.0.0-20200706080929-d51e80ef957d // indirect
	github.com/mitchellh/copystructure v1.2.0 // indirect
	github.com/mitchellh/go-wordwrap v1.0.1 // indirect
	github.com/mitchellh/mapstructure v1.5.0 // indirect
	github.com/mitchellh/reflectwalk v1.0.2 // indirect
	github.com/moby/locker v1.0.1 // indirect
	github.com/moby/spdystream v0.4.0 // indirect
	github.com/moby/term v0.5.0 // indirect
	github.com/modern-go/concurrent v0.0.0-20180306012644-bacd9c7ef1dd // indirect
	github.com/modern-go/reflect2 v1.0.2 // indirect
	github.com/monochromegane/go-gitignore v0.0.0-20200626010858-205db1a8cc00 // indirect
	github.com/munnerz/goautoneg v0.0.0-20191010083416-a7dc8b61c822 // indirect
	github.com/mxk/go-flowrate v0.0.0-20140419014527-cca7078d478f // indirect
	github.com/onsi/ginkgo v1.16.5 // indirect
	github.com/opencontainers/go-digest v1.0.0 // indirect
	github.com/opencontainers/image-spec v1.1.0-rc6 // indirect
	github.com/pelletier/go-toml/v2 v2.1.0 // indirect
	github.com/peterbourgon/diskv v2.0.1+incompatible // indirect
	github.com/pmezard/go-difflib v1.0.1-0.20181226105442-5d4384ee4fb2 // indirect
	github.com/prometheus/client_golang v1.19.1 // indirect
	github.com/prometheus/client_model v0.6.1 // indirect
	github.com/prometheus/common v0.55.0 // indirect
	github.com/prometheus/procfs v0.15.1 // indirect
	github.com/rivo/uniseg v0.2.0 // indirect
	github.com/rubenv/sql-migrate v1.5.2 // indirect
	github.com/russross/blackfriday/v2 v2.1.0 // indirect
	github.com/sagikazarmark/locafero v0.4.0 // indirect
	github.com/sagikazarmark/slog-shim v0.1.0 // indirect
	github.com/shopspring/decimal v1.3.1 // indirect
	github.com/sourcegraph/conc v0.3.0 // indirect
	github.com/spf13/afero v1.11.0 // indirect
	github.com/spf13/cast v1.6.0 // indirect
	github.com/spf13/cobra v1.8.1 // indirect
	github.com/spf13/pflag v1.0.5 // indirect
	github.com/subosito/gotenv v1.6.0 // indirect
	github.com/xeipuuv/gojsonpointer v0.0.0-20190905194746-02993c407bfb // indirect
	github.com/xeipuuv/gojsonreference v0.0.0-20180127040603-bd5ef7bd5415 // indirect
	github.com/xeipuuv/gojsonschema v1.2.0 // indirect
	github.com/xlab/treeprint v1.2.0 // indirect
	go.opentelemetry.io/contrib/instrumentation/net/http/otelhttp v0.53.0 // indirect
	go.opentelemetry.io/otel v1.28.0 // indirect
	go.opentelemetry.io/otel/metric v1.28.0 // indirect
	go.opentelemetry.io/otel/trace v1.28.0 // indirect
	go.starlark.net v0.0.0-20230525235612-a134d8f9ddca // indirect
	go.uber.org/mock v0.5.0
	go.uber.org/multierr v1.11.0 // indirect
	golang.org/x/crypto v0.31.0 // indirect
	golang.org/x/exp v0.0.0-20230905200255-921286631fa9 // indirect
	golang.org/x/image v0.18.0 // indirect
	golang.org/x/net v0.33.0 // indirect
	golang.org/x/oauth2 v0.21.0 // indirect
	golang.org/x/sys v0.28.0 // indirect
	golang.org/x/term v0.27.0 // indirect
	golang.org/x/text v0.21.0 // indirect
	golang.org/x/time v0.5.0 // indirect
	google.golang.org/genproto/googleapis/rpc v0.0.0-20240701130421-f6361c86f094 // indirect
	google.golang.org/grpc v1.65.0 // indirect
	google.golang.org/protobuf v1.34.2 // indirect
	gopkg.in/evanphx/json-patch.v4 v4.12.0 // indirect
	gopkg.in/inf.v0 v0.9.1 // indirect
	gopkg.in/ini.v1 v1.67.0 // indirect
	gopkg.in/yaml.v2 v2.4.0 // indirect
	k8s.io/apiserver v0.30.0 // indirect
	k8s.io/component-base v0.30.0 // indirect
	k8s.io/klog/v2 v2.130.1 // indirect
	k8s.io/kube-openapi v0.0.0-20240228011516-70dd3763d340 // indirect
	k8s.io/kubectl v0.30.0 // indirect
	k8s.io/utils v0.0.0-20240711033017-18e509b52bc8 // indirect
	oras.land/oras-go v1.2.5 // indirect
	sigs.k8s.io/json v0.0.0-20221116044647-bc3834ca7abd // indirect
	sigs.k8s.io/kustomize/api v0.17.2 // indirect
	sigs.k8s.io/kustomize/kyaml v0.17.1 // indirect
	sigs.k8s.io/structured-merge-diff/v4 v4.4.1 // indirect
)<|MERGE_RESOLUTION|>--- conflicted
+++ resolved
@@ -9,7 +9,6 @@
 	github.com/dell/csm-replication v1.9.0
 	github.com/fatih/color v1.17.0
 	github.com/gofrs/flock v0.8.1
-	github.com/golang/mock v1.6.0
 	github.com/kubernetes-csi/external-snapshotter/client/v4 v4.2.0
 	github.com/mattn/go-sqlite3 v1.14.22
 	github.com/pkg/errors v0.9.1
@@ -34,14 +33,7 @@
 	sigs.k8s.io/yaml v1.4.0
 )
 
-<<<<<<< HEAD
-require (
-	github.com/stretchr/objx v0.5.2 // indirect
-	golang.org/x/tools v0.22.0 // indirect
-)
-=======
 require github.com/stretchr/objx v0.5.2 // indirect
->>>>>>> 340670f4
 
 replace (
 	k8s.io/cloud-provider => k8s.io/cloud-provider v1.31.2
