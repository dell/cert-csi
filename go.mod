module github.com/dell/cert-csi

go 1.24.0

toolchain go1.24.2

require (
	github.com/DATA-DOG/go-sqlmock v1.5.2
	github.com/cheggaaa/pb/v3 v3.1.5
<<<<<<< HEAD
	github.com/dell/csm-replication v1.9.0
	github.com/fatih/color v1.17.0
=======
	github.com/dell/csm-replication v1.11.0
	github.com/fatih/color v1.18.0
>>>>>>> e6245c72
	github.com/gofrs/flock v0.12.1
	github.com/kubernetes-csi/external-snapshotter/client/v4 v4.2.0
	github.com/mattn/go-sqlite3 v1.14.22
	github.com/pkg/errors v0.9.1
	github.com/rifflock/lfshook v0.0.0-20180920164130-b9218ef580f5
	github.com/sirupsen/logrus v1.9.3
	github.com/spf13/viper v1.19.0
	github.com/stretchr/testify v1.10.0
	github.com/urfave/cli v1.22.15
	github.com/x-cray/logrus-prefixed-formatter v0.5.2
	golang.org/x/sync v0.14.0
	gonum.org/v1/plot v0.16.0
	gopkg.in/yaml.v3 v3.0.1
	helm.sh/helm/v3 v3.17.3
	k8s.io/api v0.32.2
	k8s.io/apiextensions-apiserver v0.32.2
	k8s.io/apimachinery v0.32.2
	k8s.io/cli-runtime v0.32.2
	k8s.io/client-go v0.32.2
<<<<<<< HEAD
	k8s.io/kubernetes v1.31.6
	k8s.io/metrics v0.32.2
	sigs.k8s.io/controller-runtime v0.14.6
=======
	k8s.io/kubernetes v1.33.0
	k8s.io/metrics v0.32.2
	sigs.k8s.io/controller-runtime v0.19.4
>>>>>>> e6245c72
	sigs.k8s.io/yaml v1.4.0
)

require (
<<<<<<< HEAD
	dario.cat/mergo v1.0.1 // indirect
	github.com/containerd/errdefs v0.3.0 // indirect
=======
	codeberg.org/go-fonts/liberation v0.5.0 // indirect
	codeberg.org/go-latex/latex v0.1.0 // indirect
	codeberg.org/go-pdf/fpdf v0.10.0 // indirect
	dario.cat/mergo v1.0.1 // indirect
	github.com/containerd/errdefs v1.0.0 // indirect
>>>>>>> e6245c72
	github.com/containerd/platforms v0.2.1 // indirect
	github.com/fxamacker/cbor/v2 v2.7.0 // indirect
	github.com/stretchr/objx v0.5.2 // indirect
	github.com/x448/float16 v0.8.4 // indirect
<<<<<<< HEAD
=======
	go.opentelemetry.io/auto/sdk v1.1.0 // indirect
	sigs.k8s.io/randfill v1.0.0 // indirect
>>>>>>> e6245c72
)

replace (
	k8s.io/cloud-provider => k8s.io/cloud-provider v1.31.2
	k8s.io/cluster-bootstrap => k8s.io/cluster-bootstrap v1.31.2
	k8s.io/controller-manager => k8s.io/controller-manager v1.31.2
	k8s.io/cri-client => k8s.io/cri-client v1.31.2
	k8s.io/csi-translation-lib => k8s.io/csi-translation-lib v1.31.2
	k8s.io/dynamic-resource-allocation => k8s.io/dynamic-resource-allocation v1.31.2
	k8s.io/endpointslice => k8s.io/endpointslice v1.31.2
	k8s.io/externaljwt => k8s.io/externaljwt v1.31.2
	k8s.io/kube-aggregator => k8s.io/kube-aggregator v1.31.2
	k8s.io/kube-controller-manager => k8s.io/kube-controller-manager v1.31.2
	k8s.io/kube-proxy => k8s.io/kube-proxy v1.31.2
	k8s.io/kube-scheduler => k8s.io/kube-scheduler v1.31.2
	k8s.io/kubelet => k8s.io/kubelet v1.31.2
	k8s.io/mount-utils => k8s.io/mount-utils v1.31.2
	k8s.io/pod-security-admission => k8s.io/pod-security-admission v1.31.2
	k8s.io/sample-apiserver => k8s.io/sample-apiserver v1.31.2
)

require (
	git.sr.ht/~sbinet/gg v0.6.0 // indirect
	github.com/AdaLogics/go-fuzz-headers v0.0.0-20230811130428-ced1acdcaa24 // indirect
	github.com/Azure/go-ansiterm v0.0.0-20230124172434-306776ec8161 // indirect
	github.com/BurntSushi/toml v1.4.0 // indirect
	github.com/MakeNowJust/heredoc v1.0.0 // indirect
	github.com/Masterminds/goutils v1.1.1 // indirect
	github.com/Masterminds/semver/v3 v3.3.0 // indirect
	github.com/Masterminds/sprig/v3 v3.3.0 // indirect
	github.com/Masterminds/squirrel v1.5.4 // indirect
	github.com/VividCortex/ewma v1.2.0 // indirect
	github.com/ajstarks/svgo v0.0.0-20211024235047-1546f124cd8b // indirect
	github.com/asaskevich/govalidator v0.0.0-20230301143203-a9d515a09cc2 // indirect
	github.com/beorn7/perks v1.0.1 // indirect
	github.com/blang/semver/v4 v4.0.0 // indirect
	github.com/campoy/embedmd v1.0.0 // indirect
	github.com/cespare/xxhash/v2 v2.3.0 // indirect
	github.com/chai2010/gettext-go v1.0.2 // indirect
	github.com/containerd/containerd v1.7.27 // indirect
	github.com/containerd/log v0.1.0 // indirect
	github.com/cpuguy83/go-md2man/v2 v2.0.4 // indirect
<<<<<<< HEAD
	github.com/cyphar/filepath-securejoin v0.3.6 // indirect
=======
	github.com/cyphar/filepath-securejoin v0.4.1 // indirect
>>>>>>> e6245c72
	github.com/davecgh/go-spew v1.1.2-0.20180830191138-d8f796af33cc // indirect
	github.com/distribution/reference v0.6.0 // indirect
	github.com/docker/cli v25.0.1+incompatible // indirect
	github.com/docker/distribution v2.8.3+incompatible // indirect
	github.com/docker/docker v27.1.1+incompatible // indirect
	github.com/docker/docker-credential-helpers v0.7.0 // indirect
	github.com/docker/go-connections v0.5.0 // indirect
	github.com/docker/go-metrics v0.0.1 // indirect
<<<<<<< HEAD
	github.com/emicklei/go-restful/v3 v3.11.0 // indirect
	github.com/evanphx/json-patch v5.9.0+incompatible // indirect
	github.com/evanphx/json-patch/v5 v5.6.0 // indirect
=======
	github.com/emicklei/go-restful/v3 v3.12.1 // indirect
	github.com/evanphx/json-patch v5.9.0+incompatible // indirect
	github.com/evanphx/json-patch/v5 v5.9.0 // indirect
>>>>>>> e6245c72
	github.com/exponent-io/jsonpath v0.0.0-20210407135951-1de76d718b3f // indirect
	github.com/felixge/httpsnoop v1.0.4 // indirect
	github.com/fsnotify/fsnotify v1.8.0 // indirect
	github.com/go-errors/errors v1.4.2 // indirect
	github.com/go-gorp/gorp/v3 v3.1.0 // indirect
	github.com/go-logr/logr v1.4.2 // indirect
	github.com/go-logr/stdr v1.2.2 // indirect
	github.com/go-openapi/jsonpointer v0.21.0 // indirect
<<<<<<< HEAD
	github.com/go-openapi/jsonreference v0.20.2 // indirect
	github.com/go-openapi/swag v0.23.0 // indirect
	github.com/go-pdf/fpdf v0.8.0 // indirect
=======
	github.com/go-openapi/jsonreference v0.21.0 // indirect
	github.com/go-openapi/swag v0.23.0 // indirect
>>>>>>> e6245c72
	github.com/gobwas/glob v0.2.3 // indirect
	github.com/gogo/protobuf v1.3.2 // indirect
	github.com/golang/freetype v0.0.0-20170609003504-e2365dfdc4a0 // indirect
	github.com/golang/protobuf v1.5.4 // indirect
	github.com/google/btree v1.1.3 // indirect
	github.com/google/gnostic-models v0.6.9 // indirect
	github.com/google/go-cmp v0.7.0 // indirect
	github.com/google/gofuzz v1.2.0 // indirect
	github.com/google/shlex v0.0.0-20191202100458-e7afc7fbc510 // indirect
	github.com/google/uuid v1.6.0 // indirect
	github.com/gorilla/mux v1.8.0 // indirect
	github.com/gorilla/websocket v1.5.4-0.20250319132907-e064f32e3674 // indirect
	github.com/gosuri/uitable v0.0.4 // indirect
	github.com/gregjones/httpcache v0.0.0-20190611155906-901d90724c79 // indirect
	github.com/hashicorp/errwrap v1.1.0 // indirect
	github.com/hashicorp/go-multierror v1.1.1 // indirect
	github.com/hashicorp/hcl v1.0.0 // indirect
	github.com/huandu/xstrings v1.5.0 // indirect
	github.com/inconshreveable/mousetrap v1.1.0 // indirect
	github.com/jmoiron/sqlx v1.4.0 // indirect
	github.com/josharian/intern v1.0.0 // indirect
	github.com/json-iterator/go v1.1.12 // indirect
	github.com/klauspost/compress v1.18.0 // indirect
	github.com/lann/builder v0.0.0-20180802200727-47ae307949d0 // indirect
	github.com/lann/ps v0.0.0-20150810152359-62de8c46ede0 // indirect
	github.com/lib/pq v1.10.9 // indirect
	github.com/liggitt/tabwriter v0.0.0-20181228230101-89fcab3d43de // indirect
	github.com/magiconair/properties v1.8.9 // indirect
	github.com/mailru/easyjson v0.9.0 // indirect
	github.com/mattn/go-colorable v0.1.14 // indirect
	github.com/mattn/go-isatty v0.0.20 // indirect
	github.com/mattn/go-runewidth v0.0.15 // indirect
	github.com/mgutz/ansi v0.0.0-20200706080929-d51e80ef957d // indirect
	github.com/mitchellh/copystructure v1.2.0 // indirect
	github.com/mitchellh/go-wordwrap v1.0.1 // indirect
	github.com/mitchellh/mapstructure v1.5.0 // indirect
	github.com/mitchellh/reflectwalk v1.0.2 // indirect
	github.com/moby/locker v1.0.1 // indirect
	github.com/moby/spdystream v0.5.0 // indirect
	github.com/moby/term v0.5.0 // indirect
	github.com/modern-go/concurrent v0.0.0-20180306012644-bacd9c7ef1dd // indirect
	github.com/modern-go/reflect2 v1.0.2 // indirect
	github.com/monochromegane/go-gitignore v0.0.0-20200626010858-205db1a8cc00 // indirect
	github.com/munnerz/goautoneg v0.0.0-20191010083416-a7dc8b61c822 // indirect
	github.com/mxk/go-flowrate v0.0.0-20140419014527-cca7078d478f // indirect
	github.com/onsi/ginkgo v1.16.5 // indirect
	github.com/opencontainers/go-digest v1.0.0 // indirect
	github.com/opencontainers/image-spec v1.1.1 // indirect
	github.com/pelletier/go-toml/v2 v2.2.3 // indirect
	github.com/peterbourgon/diskv v2.0.1+incompatible // indirect
	github.com/pmezard/go-difflib v1.0.1-0.20181226105442-5d4384ee4fb2 // indirect
	github.com/prometheus/client_golang v1.22.0 // indirect
	github.com/prometheus/client_model v0.6.1 // indirect
	github.com/prometheus/common v0.62.0 // indirect
	github.com/prometheus/procfs v0.15.1 // indirect
	github.com/rivo/uniseg v0.2.0 // indirect
	github.com/rubenv/sql-migrate v1.7.1 // indirect
	github.com/russross/blackfriday/v2 v2.1.0 // indirect
	github.com/sagikazarmark/locafero v0.7.0 // indirect
	github.com/sagikazarmark/slog-shim v0.1.0 // indirect
	github.com/shopspring/decimal v1.4.0 // indirect
	github.com/sourcegraph/conc v0.3.0 // indirect
<<<<<<< HEAD
	github.com/spf13/afero v1.11.0 // indirect
	github.com/spf13/cast v1.7.0 // indirect
=======
	github.com/spf13/afero v1.12.0 // indirect
	github.com/spf13/cast v1.7.1 // indirect
>>>>>>> e6245c72
	github.com/spf13/cobra v1.8.1 // indirect
	github.com/spf13/pflag v1.0.5 // indirect
	github.com/subosito/gotenv v1.6.0 // indirect
	github.com/xeipuuv/gojsonpointer v0.0.0-20190905194746-02993c407bfb // indirect
	github.com/xeipuuv/gojsonreference v0.0.0-20180127040603-bd5ef7bd5415 // indirect
	github.com/xeipuuv/gojsonschema v1.2.0 // indirect
	github.com/xlab/treeprint v1.2.0 // indirect
<<<<<<< HEAD
	go.opentelemetry.io/contrib/instrumentation/net/http/otelhttp v0.53.0 // indirect
	go.opentelemetry.io/otel v1.28.0 // indirect
	go.opentelemetry.io/otel/metric v1.28.0 // indirect
	go.opentelemetry.io/otel/trace v1.28.0 // indirect
=======
	go.opentelemetry.io/contrib/instrumentation/net/http/otelhttp v0.58.0 // indirect
	go.opentelemetry.io/otel v1.33.0 // indirect
	go.opentelemetry.io/otel/metric v1.33.0 // indirect
	go.opentelemetry.io/otel/trace v1.33.0 // indirect
>>>>>>> e6245c72
	go.uber.org/mock v0.5.0
	go.uber.org/multierr v1.11.0 // indirect
	golang.org/x/crypto v0.36.0 // indirect
	golang.org/x/exp v0.0.0-20240719175910-8a7402abbf56 // indirect
<<<<<<< HEAD
	golang.org/x/image v0.18.0 // indirect
	golang.org/x/net v0.38.0 // indirect
	golang.org/x/oauth2 v0.23.0 // indirect
	golang.org/x/sys v0.31.0 // indirect
	golang.org/x/term v0.30.0 // indirect
	golang.org/x/text v0.23.0 // indirect
	golang.org/x/time v0.7.0 // indirect
	google.golang.org/genproto/googleapis/rpc v0.0.0-20240826202546-f6391c0de4c7 // indirect
	google.golang.org/grpc v1.65.0 // indirect
	google.golang.org/protobuf v1.35.2 // indirect
=======
	golang.org/x/image v0.25.0 // indirect
	golang.org/x/net v0.38.0 // indirect
	golang.org/x/oauth2 v0.27.0 // indirect
	golang.org/x/sys v0.31.0 // indirect
	golang.org/x/term v0.30.0 // indirect
	golang.org/x/text v0.23.0 // indirect
	golang.org/x/time v0.9.0 // indirect
	google.golang.org/genproto/googleapis/rpc v0.0.0-20241223144023-3abc09e42ca8 // indirect
	google.golang.org/grpc v1.69.4 // indirect
	google.golang.org/protobuf v1.36.5 // indirect
>>>>>>> e6245c72
	gopkg.in/evanphx/json-patch.v4 v4.12.0 // indirect
	gopkg.in/inf.v0 v0.9.1 // indirect
	gopkg.in/ini.v1 v1.67.0 // indirect
	k8s.io/apiserver v0.32.2 // indirect
	k8s.io/component-base v0.32.2 // indirect
	k8s.io/klog/v2 v2.130.1 // indirect
<<<<<<< HEAD
	k8s.io/kube-openapi v0.0.0-20241105132330-32ad38e42d3f // indirect
=======
	k8s.io/kube-openapi v0.0.0-20250318190949-c8a335a9a2ff // indirect
>>>>>>> e6245c72
	k8s.io/kubectl v0.32.2 // indirect
	k8s.io/utils v0.0.0-20241104100929-3ea5e8cea738 // indirect
	oras.land/oras-go v1.2.5 // indirect
	sigs.k8s.io/json v0.0.0-20241010143419-9aa6b5e7a4b3 // indirect
<<<<<<< HEAD
	sigs.k8s.io/kustomize/api v0.18.0 // indirect
	sigs.k8s.io/kustomize/kyaml v0.18.1 // indirect
	sigs.k8s.io/structured-merge-diff/v4 v4.4.2 // indirect
=======
	sigs.k8s.io/kustomize/api v0.19.0 // indirect
	sigs.k8s.io/kustomize/kyaml v0.19.0 // indirect
	sigs.k8s.io/structured-merge-diff/v4 v4.6.0 // indirect
>>>>>>> e6245c72
)<|MERGE_RESOLUTION|>--- conflicted
+++ resolved
@@ -7,13 +7,8 @@
 require (
 	github.com/DATA-DOG/go-sqlmock v1.5.2
 	github.com/cheggaaa/pb/v3 v3.1.5
-<<<<<<< HEAD
-	github.com/dell/csm-replication v1.9.0
-	github.com/fatih/color v1.17.0
-=======
 	github.com/dell/csm-replication v1.11.0
 	github.com/fatih/color v1.18.0
->>>>>>> e6245c72
 	github.com/gofrs/flock v0.12.1
 	github.com/kubernetes-csi/external-snapshotter/client/v4 v4.2.0
 	github.com/mattn/go-sqlite3 v1.14.22
@@ -33,38 +28,24 @@
 	k8s.io/apimachinery v0.32.2
 	k8s.io/cli-runtime v0.32.2
 	k8s.io/client-go v0.32.2
-<<<<<<< HEAD
-	k8s.io/kubernetes v1.31.6
-	k8s.io/metrics v0.32.2
-	sigs.k8s.io/controller-runtime v0.14.6
-=======
 	k8s.io/kubernetes v1.33.0
 	k8s.io/metrics v0.32.2
 	sigs.k8s.io/controller-runtime v0.19.4
->>>>>>> e6245c72
 	sigs.k8s.io/yaml v1.4.0
 )
 
 require (
-<<<<<<< HEAD
-	dario.cat/mergo v1.0.1 // indirect
-	github.com/containerd/errdefs v0.3.0 // indirect
-=======
 	codeberg.org/go-fonts/liberation v0.5.0 // indirect
 	codeberg.org/go-latex/latex v0.1.0 // indirect
 	codeberg.org/go-pdf/fpdf v0.10.0 // indirect
 	dario.cat/mergo v1.0.1 // indirect
 	github.com/containerd/errdefs v1.0.0 // indirect
->>>>>>> e6245c72
 	github.com/containerd/platforms v0.2.1 // indirect
 	github.com/fxamacker/cbor/v2 v2.7.0 // indirect
 	github.com/stretchr/objx v0.5.2 // indirect
 	github.com/x448/float16 v0.8.4 // indirect
-<<<<<<< HEAD
-=======
 	go.opentelemetry.io/auto/sdk v1.1.0 // indirect
 	sigs.k8s.io/randfill v1.0.0 // indirect
->>>>>>> e6245c72
 )
 
 replace (
@@ -107,11 +88,7 @@
 	github.com/containerd/containerd v1.7.27 // indirect
 	github.com/containerd/log v0.1.0 // indirect
 	github.com/cpuguy83/go-md2man/v2 v2.0.4 // indirect
-<<<<<<< HEAD
-	github.com/cyphar/filepath-securejoin v0.3.6 // indirect
-=======
 	github.com/cyphar/filepath-securejoin v0.4.1 // indirect
->>>>>>> e6245c72
 	github.com/davecgh/go-spew v1.1.2-0.20180830191138-d8f796af33cc // indirect
 	github.com/distribution/reference v0.6.0 // indirect
 	github.com/docker/cli v25.0.1+incompatible // indirect
@@ -120,15 +97,9 @@
 	github.com/docker/docker-credential-helpers v0.7.0 // indirect
 	github.com/docker/go-connections v0.5.0 // indirect
 	github.com/docker/go-metrics v0.0.1 // indirect
-<<<<<<< HEAD
-	github.com/emicklei/go-restful/v3 v3.11.0 // indirect
-	github.com/evanphx/json-patch v5.9.0+incompatible // indirect
-	github.com/evanphx/json-patch/v5 v5.6.0 // indirect
-=======
 	github.com/emicklei/go-restful/v3 v3.12.1 // indirect
 	github.com/evanphx/json-patch v5.9.0+incompatible // indirect
 	github.com/evanphx/json-patch/v5 v5.9.0 // indirect
->>>>>>> e6245c72
 	github.com/exponent-io/jsonpath v0.0.0-20210407135951-1de76d718b3f // indirect
 	github.com/felixge/httpsnoop v1.0.4 // indirect
 	github.com/fsnotify/fsnotify v1.8.0 // indirect
@@ -137,14 +108,8 @@
 	github.com/go-logr/logr v1.4.2 // indirect
 	github.com/go-logr/stdr v1.2.2 // indirect
 	github.com/go-openapi/jsonpointer v0.21.0 // indirect
-<<<<<<< HEAD
-	github.com/go-openapi/jsonreference v0.20.2 // indirect
-	github.com/go-openapi/swag v0.23.0 // indirect
-	github.com/go-pdf/fpdf v0.8.0 // indirect
-=======
 	github.com/go-openapi/jsonreference v0.21.0 // indirect
 	github.com/go-openapi/swag v0.23.0 // indirect
->>>>>>> e6245c72
 	github.com/gobwas/glob v0.2.3 // indirect
 	github.com/gogo/protobuf v1.3.2 // indirect
 	github.com/golang/freetype v0.0.0-20170609003504-e2365dfdc4a0 // indirect
@@ -207,13 +172,8 @@
 	github.com/sagikazarmark/slog-shim v0.1.0 // indirect
 	github.com/shopspring/decimal v1.4.0 // indirect
 	github.com/sourcegraph/conc v0.3.0 // indirect
-<<<<<<< HEAD
-	github.com/spf13/afero v1.11.0 // indirect
-	github.com/spf13/cast v1.7.0 // indirect
-=======
 	github.com/spf13/afero v1.12.0 // indirect
 	github.com/spf13/cast v1.7.1 // indirect
->>>>>>> e6245c72
 	github.com/spf13/cobra v1.8.1 // indirect
 	github.com/spf13/pflag v1.0.5 // indirect
 	github.com/subosito/gotenv v1.6.0 // indirect
@@ -221,33 +181,14 @@
 	github.com/xeipuuv/gojsonreference v0.0.0-20180127040603-bd5ef7bd5415 // indirect
 	github.com/xeipuuv/gojsonschema v1.2.0 // indirect
 	github.com/xlab/treeprint v1.2.0 // indirect
-<<<<<<< HEAD
-	go.opentelemetry.io/contrib/instrumentation/net/http/otelhttp v0.53.0 // indirect
-	go.opentelemetry.io/otel v1.28.0 // indirect
-	go.opentelemetry.io/otel/metric v1.28.0 // indirect
-	go.opentelemetry.io/otel/trace v1.28.0 // indirect
-=======
 	go.opentelemetry.io/contrib/instrumentation/net/http/otelhttp v0.58.0 // indirect
 	go.opentelemetry.io/otel v1.33.0 // indirect
 	go.opentelemetry.io/otel/metric v1.33.0 // indirect
 	go.opentelemetry.io/otel/trace v1.33.0 // indirect
->>>>>>> e6245c72
 	go.uber.org/mock v0.5.0
 	go.uber.org/multierr v1.11.0 // indirect
 	golang.org/x/crypto v0.36.0 // indirect
 	golang.org/x/exp v0.0.0-20240719175910-8a7402abbf56 // indirect
-<<<<<<< HEAD
-	golang.org/x/image v0.18.0 // indirect
-	golang.org/x/net v0.38.0 // indirect
-	golang.org/x/oauth2 v0.23.0 // indirect
-	golang.org/x/sys v0.31.0 // indirect
-	golang.org/x/term v0.30.0 // indirect
-	golang.org/x/text v0.23.0 // indirect
-	golang.org/x/time v0.7.0 // indirect
-	google.golang.org/genproto/googleapis/rpc v0.0.0-20240826202546-f6391c0de4c7 // indirect
-	google.golang.org/grpc v1.65.0 // indirect
-	google.golang.org/protobuf v1.35.2 // indirect
-=======
 	golang.org/x/image v0.25.0 // indirect
 	golang.org/x/net v0.38.0 // indirect
 	golang.org/x/oauth2 v0.27.0 // indirect
@@ -258,29 +199,18 @@
 	google.golang.org/genproto/googleapis/rpc v0.0.0-20241223144023-3abc09e42ca8 // indirect
 	google.golang.org/grpc v1.69.4 // indirect
 	google.golang.org/protobuf v1.36.5 // indirect
->>>>>>> e6245c72
 	gopkg.in/evanphx/json-patch.v4 v4.12.0 // indirect
 	gopkg.in/inf.v0 v0.9.1 // indirect
 	gopkg.in/ini.v1 v1.67.0 // indirect
 	k8s.io/apiserver v0.32.2 // indirect
 	k8s.io/component-base v0.32.2 // indirect
 	k8s.io/klog/v2 v2.130.1 // indirect
-<<<<<<< HEAD
-	k8s.io/kube-openapi v0.0.0-20241105132330-32ad38e42d3f // indirect
-=======
 	k8s.io/kube-openapi v0.0.0-20250318190949-c8a335a9a2ff // indirect
->>>>>>> e6245c72
 	k8s.io/kubectl v0.32.2 // indirect
 	k8s.io/utils v0.0.0-20241104100929-3ea5e8cea738 // indirect
 	oras.land/oras-go v1.2.5 // indirect
 	sigs.k8s.io/json v0.0.0-20241010143419-9aa6b5e7a4b3 // indirect
-<<<<<<< HEAD
-	sigs.k8s.io/kustomize/api v0.18.0 // indirect
-	sigs.k8s.io/kustomize/kyaml v0.18.1 // indirect
-	sigs.k8s.io/structured-merge-diff/v4 v4.4.2 // indirect
-=======
 	sigs.k8s.io/kustomize/api v0.19.0 // indirect
 	sigs.k8s.io/kustomize/kyaml v0.19.0 // indirect
 	sigs.k8s.io/structured-merge-diff/v4 v4.6.0 // indirect
->>>>>>> e6245c72
 )