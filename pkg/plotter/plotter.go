/*
 *
 * Copyright © 2022-2023 Dell Inc. or its subsidiaries. All Rights Reserved.
 *
 * Licensed under the Apache License, Version 2.0 (the "License");
 * you may not use this file except in compliance with the License.
 * You may obtain a copy of the License at
 *      http://www.apache.org/licenses/LICENSE-2.0
 * Unless required by applicable law or agreed to in writing, software
 * distributed under the License is distributed on an "AS IS" BASIS,
 * WITHOUT WARRANTIES OR CONDITIONS OF ANY KIND, either express or implied.
 * See the License for the specific language governing permissions and
 * limitations under the License.
 *
 */

package plotter

import (
	"errors"
	"fmt"
	"image/color"
	"math"
	"os"
	"path/filepath"
	"sort"
	"strconv"
	"time"

	"github.com/dell/cert-csi/pkg/collector"

	log "github.com/sirupsen/logrus"
	"gonum.org/v1/plot"
	"gonum.org/v1/plot/plotter"
	"gonum.org/v1/plot/plotutil"
	"gonum.org/v1/plot/vg"
	"gonum.org/v1/plot/vg/draw"
	"gonum.org/v1/plot/vg/vgimg"
)

var (
	// UserPath is user home directory
	UserPath = ""
	// FolderPath of .cert-csi folder
	FolderPath = "/.cert-csi/"
)

// GetReportPathDir constructs the report path and returns it
func GetReportPathDir(reportName string) (string, error) {
	var curUser string
	if UserPath == "" {
		var err error
		curUser, err = os.UserHomeDir()
		if err != nil {
			return "", fmt.Errorf("can't get User home group %v", err)
		}
	} else {
		curUser = UserPath
	}
	curUser = curUser + FolderPath
	curUserPath, err := filepath.Abs(curUser)
	if err != nil {
		return "", fmt.Errorf("can't get abs path %v", err)
	}

	return filepath.Join(curUserPath, "/reports", reportName), nil
}

// PlotStageMetricHistogram creates and saves a histogram of time distributions
// +returns absolute filepath to created plot
func PlotStageMetricHistogram(tc collector.TestCaseMetrics, stage interface{}, reportName string) (*plot.Plot, error) {
	metrics := make(map[int]int)

<<<<<<< HEAD
	var minDuration int
	var maxDuration int

	minDuration = int(math.Round(tc.StageMetrics[stage].Min.Seconds()))
	maxDuration = int(math.Round(tc.StageMetrics[stage].Max.Seconds())) + 1
	if maxDuration > 3000 {
		maxDuration = 3000
	}

	for i := minDuration; i < maxDuration; i++ {
=======
	var minimum int
	var maximum int

	minimum = int(math.Round(tc.StageMetrics[stage].Min.Seconds()))
	maximum = int(math.Round(tc.StageMetrics[stage].Max.Seconds())) + 1
	if maximum > 3000 {
		maximum = 3000
	}

	for i := minimum; i < maximum; i++ {
>>>>>>> b7440b60
		metrics[i] = 0
	}

	pvcStage, isPvc := stage.(collector.PVCStage)
	podStage, isPod := stage.(collector.PodStage)

	if isPvc {
		for _, pvcMetric := range tc.PVCs {
			value := int(math.Round(pvcMetric.Metrics[pvcStage].Seconds()))
			metrics[value]++
		}
	} else if isPod {
		for _, podMetric := range tc.Pods {
			value := int(math.Round(podMetric.Metrics[podStage].Seconds()))
			metrics[value]++
		}
	} else {
		log.Errorf("can't assert stage type: %v", stage)
		return nil, fmt.Errorf("can't assert stage type: %v", stage)
	}

	xys := make(plotter.XYs, len(metrics))

	i := 0
	for k, v := range metrics {
		xys[i].X = float64(k)
		xys[i].Y = float64(v)
		i++
	}

	p := plot.New()

	if p == nil {
		log.Errorf("can't create new plot")
		return nil, errors.New("can't create new plot")
	}

	p.Title.Text = fmt.Sprintf("Distribution of %s times. Pods=%d, PVCs=%d", stage, len(tc.Pods), len(tc.PVCs))
	p.X.Label.Text = "time"
	p.Y.Label.Text = "quantity"
	barsBind, err := plotter.NewHistogram(xys, len(xys))
	if err != nil {
		log.Errorf("Can't create new histogram; error=%v", err)
		return nil, err
	}

	p.Add(barsBind)

	filePath, _ := GetReportPathDir(reportName)
	filePath = fmt.Sprintf("%s/%s", filePath, tc.TestCase.Name+strconv.Itoa(int(tc.TestCase.ID)))

	_ = os.MkdirAll(filePath, 0o750)
	filePath = filepath.Join(filePath, fmt.Sprintf("%s.png", stage))
	if err := p.Save(4*vg.Inch, 4*vg.Inch, filePath); err != nil {
		log.Errorf("Can't save the histogram; error=%v", err)
		return nil, err
	}
	return p, nil
}

// PlotStageBoxPlot creates and saves a histogram of time distributions
// +returns absolute filepath to created plot
func PlotStageBoxPlot(tc collector.TestCaseMetrics, stage interface{}, reportName string) (*plot.Plot, error) {
	var values plotter.Values

	pvcStage, isPvc := stage.(collector.PVCStage)
	podStage, isPod := stage.(collector.PodStage)

	if isPvc {
		values = make(plotter.Values, len(tc.PVCs))
		for i, pvcMetric := range tc.PVCs {
			value := pvcMetric.Metrics[pvcStage].Seconds()
			values[i] = value
		}
	} else if isPod {
		values = make(plotter.Values, len(tc.Pods))
		for i, podMetric := range tc.Pods {
			value := podMetric.Metrics[podStage].Seconds()
			values[i] = value
		}
	} else {
		log.Errorf("can't assert stage type: %v", stage)
		return nil, fmt.Errorf("can't assert stage type: %v", stage)
	}

	p := plot.New()

	if p == nil {
		log.Errorf("can't create new plot")
		return nil, errors.New("can't create new plot")
	}
	p.Title.Text = fmt.Sprintf("Box plot of %s times. Pods=%d, PVCs=%d", stage, len(tc.Pods), len(tc.PVCs))
	p.Y.Label.Text = "times"
	w := vg.Points(20)
	boxPlot, err := plotter.NewBoxPlot(w, 0, values)
	if err != nil {
		log.Errorf("Can't create new box plot; error=%v", err)
		return nil, err
	}

	p.Add(boxPlot)

	filePath, _ := GetReportPathDir(reportName)
	filePath = fmt.Sprintf("%s/%s", filePath, tc.TestCase.Name+strconv.Itoa(int(tc.TestCase.ID)))

	_ = os.MkdirAll(filePath, 0o750)

	if isPvc {
		filePath = filepath.Join(filePath, fmt.Sprintf("%s.png", stage.(collector.PVCStage)+"_boxplot"))
	} else {
		filePath = filepath.Join(filePath, fmt.Sprintf("%s.png", stage.(collector.PodStage)+"_boxplot"))
	}

	if err := p.Save(4*vg.Inch, 4*vg.Inch, filePath); err != nil {
		log.Errorf("Can't save the histogram; error=%v", err)
		return nil, err
	}
	return p, nil
}

// PlotEntityOverTime creates and saves a histogram of time distributions
// +returns absolute filepath to created plot
func PlotEntityOverTime(tc collector.TestCaseMetrics, reportName string) (*plot.Plot, error) {
	n := 1

	podsCreating := make(plotter.XYs, n)
	podsReady := make(plotter.XYs, n)
	podsTerminating := make(plotter.XYs, n)
	pvcCreating := make(plotter.XYs, n)
	pvcBound := make(plotter.XYs, n)
	pvcTerminating := make(plotter.XYs, n)

	var firstTime time.Time
	if tc.EntityNumberMetrics == nil || len(tc.EntityNumberMetrics) == 0 {
		log.Errorf("no EntityNumberMetrics provided")
		return nil, fmt.Errorf("no EntityNumberMetrics provided")
	}

	firstTime = tc.EntityNumberMetrics[0].Timestamp
	for _, row := range tc.EntityNumberMetrics {
		X := row.Timestamp.Sub(firstTime).Seconds()
		podsCreating = append(podsCreating, plotter.XY{
			X: X,
			Y: float64(row.PodsCreating),
		})
		podsReady = append(podsReady, plotter.XY{
			X: X,
			Y: float64(row.PodsReady),
		})
		podsTerminating = append(podsTerminating, plotter.XY{
			X: X,
			Y: float64(row.PodsTerminating),
		})
		pvcCreating = append(pvcCreating, plotter.XY{
			X: X,
			Y: float64(row.PvcCreating),
		})
		pvcBound = append(pvcBound, plotter.XY{
			X: X,
			Y: float64(row.PvcBound),
		})
		pvcTerminating = append(pvcTerminating, plotter.XY{
			X: X,
			Y: float64(row.PvcTerminating),
		})
	}

	p := plot.New()

	if p == nil {
		log.Errorf("can't create new plot")
		return nil, errors.New("can't create new plot")
	}
	p.Title.Text = "EntityNumber over time"
	p.Y.Label.Text = "number"
	p.X.Label.Text = "time"
	// Draw a grid behind the data
	p.Add(plotter.NewGrid())

	podsCreatingLine, err := plotter.NewLine(podsCreating)
	if err != nil {
		log.Error(err)
		return nil, err
	}

	podsCreatingLine.LineStyle.Width = vg.Points(2)
	podsCreatingLine.Color = color.RGBA{
		R: 255,
		G: 117,
		B: 20,
		A: 255,
	}
	podsCreatingLine.FillColor = color.NRGBA{
		R: 255,
		G: 117,
		B: 20,
		A: 16,
	}

	podsReadyLine, err := plotter.NewLine(podsReady)
	if err != nil {
		log.Error(err)
		return nil, err
	}
	podsReadyLine.LineStyle.Width = vg.Points(2)
	podsReadyLine.Color = color.RGBA{
		R: 65,
		G: 105,
		B: 225,
		A: 255,
	}
	podsReadyLine.FillColor = color.NRGBA{
		R: 65,
		G: 105,
		B: 225,
		A: 16,
	}

	podsTerminatingLine, err := plotter.NewLine(podsTerminating)
	if err != nil {
		log.Error(err)
		return nil, err
	}
	podsTerminatingLine.LineStyle.Width = vg.Points(2)
	podsTerminatingLine.Color = color.RGBA{
		R: 138,
		G: 43,
		B: 226,
		A: 255,
	}
	podsTerminatingLine.FillColor = color.NRGBA{
		R: 138,
		G: 43,
		B: 226,
		A: 16,
	}

	pvcCreatingLine, err := plotter.NewLine(pvcCreating)
	if err != nil {
		log.Error(err)
		return nil, err
	}
	pvcCreatingLine.LineStyle.Width = vg.Points(2)
	pvcCreatingLine.Color = color.RGBA{
		R: 50,
		G: 100,
		B: 100,
		A: 255,
	}
	pvcCreatingLine.FillColor = color.NRGBA{
		R: 50,
		G: 100,
		B: 100,
		A: 16,
	}

	pvcBoundLine, err := plotter.NewLine(pvcBound)
	if err != nil {
		log.Error(err)
		return nil, err
	}
	pvcBoundLine.LineStyle.Width = vg.Points(2)
	pvcBoundLine.Color = color.RGBA{
		R: 0,
		G: 219,
		B: 106,
		A: 255,
	}
	pvcBoundLine.FillColor = color.NRGBA{
		R: 0,
		G: 219,
		B: 106,
		A: 4,
	}

	pvcTerminatingLine, err := plotter.NewLine(pvcTerminating)
	if err != nil {
		log.Error(err)
		return nil, err
	}
	pvcTerminatingLine.LineStyle.Width = vg.Points(2)
	pvcTerminatingLine.Color = color.RGBA{
		R: 255,
		G: 51,
		B: 92,
		A: 255,
	}
	pvcTerminatingLine.FillColor = color.NRGBA{
		R: 255,
		G: 51,
		B: 92,
		A: 4,
	}

	p.Add(podsCreatingLine, podsReadyLine, podsTerminatingLine, pvcCreatingLine, pvcBoundLine, pvcTerminatingLine)

	l := plot.NewLegend()

	l.Add("PodsCreating", podsCreatingLine)
	l.Add("PodsReady", podsReadyLine)
	l.Add("PodsTerminating", podsTerminatingLine)
	l.Add("PvcCreating", pvcCreatingLine)
	l.Add("PvcBound", pvcBoundLine)
	l.Add("PvcTerminating", pvcTerminatingLine)

	l.Top = true

	var k int
	if len(pvcBound) >= 50 {
		k = len(pvcBound) / 10
	} else {
		k = 5
	}

	img := vgimg.New(vg.Length(k)*vg.Inch, 4*vg.Inch)

	dc := draw.New(img)
	// Calculate the width of the legend.
	r := l.Rectangle(dc)
	legendWidth := r.Max.X - r.Min.X
	l.YOffs = -p.Title.TextStyle.FontExtents().Height // Adjust the legend down a little.
	l.Draw(dc)
	dc = draw.Crop(dc, 0, -legendWidth-vg.Millimeter, 0, 0) // Make space for the legend.
	p.Draw(dc)

	filePath, _ := GetReportPathDir(reportName)
	filePath = fmt.Sprintf("%s/%s", filePath, tc.TestCase.Name+strconv.Itoa(int(tc.TestCase.ID)))

	_ = os.MkdirAll(filePath, 0o750)

	fileName := fmt.Sprintf("%s.png", "EntityNumberOverTime")
	filePath = filepath.Join(filePath, fileName)

	w, err := os.Create(filepath.Clean(filePath))
	if err != nil {
		log.Error(err)
		return nil, err
	}

	png := vgimg.PngCanvas{Canvas: img}
	if _, err = png.WriteTo(w); err != nil {
		log.Error(err)
		return nil, err
	}

	return p, nil
}

// PlotMinMaxEntityOverTime creates minimum and maximum entities and
// creates and saves a histogram of time distributions
func PlotMinMaxEntityOverTime(tcMetrics []collector.TestCaseMetrics, reportName string) error {
	n := 1

	minPodsCreating := make(plotter.XYs, n)
	minPodsReady := make(plotter.XYs, n)
	minPodsTerminating := make(plotter.XYs, n)
	minPvcsCreating := make(plotter.XYs, n)
	minPvcsBound := make(plotter.XYs, n)
	minPvcsTerminating := make(plotter.XYs, n)

	maxPodsCreating := make(plotter.XYs, n)
	maxPodsReady := make(plotter.XYs, n)
	maxPodsTerminating := make(plotter.XYs, n)
	maxPvcsCreating := make(plotter.XYs, n)
	maxPvcsBound := make(plotter.XYs, n)
	maxPvcsTerminating := make(plotter.XYs, n)

	if len(tcMetrics) == 0 {
		log.Errorf("No test cases provided")
		return fmt.Errorf("no test cases provided")
	}
	if tcMetrics[0].EntityNumberMetrics == nil || len(tcMetrics[0].EntityNumberMetrics) == 0 {
		log.Errorf("no EntityMetrics provided")
		return fmt.Errorf("no EntityMetrics provided")
	}

<<<<<<< HEAD
	minValue := math.MaxInt32
	maxValue := 0
=======
	minimum := math.MaxInt32
	maximum := 0
>>>>>>> b7440b60

	for _, tcm := range tcMetrics {
		if tcm.EntityNumberMetrics == nil || len(tcm.EntityNumberMetrics) == 0 {
			log.Errorf("MinMaxEoT: No EntityNumberMetrics provided in %s%d", tcm.TestCase.Name, tcm.TestCase.ID)
			continue
		}
<<<<<<< HEAD
		if len(tcm.EntityNumberMetrics) > maxValue {
			maxValue = len(tcm.EntityNumberMetrics)
			firstTime := tcm.EntityNumberMetrics[0].Timestamp
			maxPodsCreating, maxPodsReady, maxPodsTerminating, maxPvcsCreating, maxPvcsBound = getMetrics(tcm, firstTime)
		} else if len(tcm.EntityNumberMetrics) < minValue {
			minValue = len(tcm.EntityNumberMetrics)
=======
		if len(tcm.EntityNumberMetrics) > maximum {
			maximum = len(tcm.EntityNumberMetrics)
			firstTime := tcm.EntityNumberMetrics[0].Timestamp
			maxPodsCreating, maxPodsReady, maxPodsTerminating, maxPvcsCreating, maxPvcsBound = getMetrics(tcm, firstTime)
		} else if len(tcm.EntityNumberMetrics) < minimum {
			minimum = len(tcm.EntityNumberMetrics)
>>>>>>> b7440b60
			firstTime := tcm.EntityNumberMetrics[0].Timestamp
			minPodsCreating, minPodsReady, minPodsTerminating, minPvcsCreating, minPvcsBound = getMetrics(tcm, firstTime)
		}
	}

	if err := plotMinMax(minPodsCreating, maxPodsCreating, reportName, "PodsCreating"); err != nil {
		return err
	}
	if err := plotMinMax(minPodsReady, maxPodsReady, reportName, "PodsReady"); err != nil {
		return err
	}
	if err := plotMinMax(minPodsTerminating, maxPodsTerminating, reportName, "PodsTerminating"); err != nil {
		return err
	}
	if err := plotMinMax(minPvcsCreating, maxPvcsCreating, reportName, "PvcsCreating"); err != nil {
		return err
	}
	if err := plotMinMax(minPvcsBound, maxPvcsBound, reportName, "PvcsBound"); err != nil {
		return err
	}
	if err := plotMinMax(minPvcsTerminating, maxPvcsTerminating, reportName, "PvcsTerminating"); err != nil {
		return err
	}
	return nil
}

// PlotResourceUsageOverTime creates and saves a histogram of time distributions of resource usage
func PlotResourceUsageOverTime(tcMetrics []collector.TestCaseMetrics, reportName string) error {
	n := 1

	memMetrics := make(map[string]plotter.XYs)
	cpuMetrics := make(map[string]plotter.XYs)

	var firstTime time.Time
	if len(tcMetrics) == 0 {
		log.Errorf("no test cases provided")
		return fmt.Errorf("no test cases provided")
	}
	if tcMetrics[0].ResourceUsageMetrics == nil || len(tcMetrics[0].ResourceUsageMetrics) == 0 {
		log.Warnf("No ResourceUsageMetrics provided")
		return fmt.Errorf("no ResourceUsageMetrics provided")
	}

	firstTime = tcMetrics[0].ResourceUsageMetrics[0].Timestamp
	for _, tcm := range tcMetrics {
		for _, row := range tcm.ResourceUsageMetrics {
			name := fmt.Sprintf("[%s]:%s", row.PodName, row.ContainerName)

			X := row.Timestamp.Sub(firstTime).Seconds()
			if _, ok := memMetrics[name]; !ok {
				memMetrics[name] = make(plotter.XYs, n)
			}
			memMetrics[name] = append(memMetrics[name], plotter.XY{
				X: X,
				Y: float64(row.Mem),
			})

			if _, ok := cpuMetrics[name]; !ok {
				cpuMetrics[name] = make(plotter.XYs, n)
			}
			cpuMetrics[name] = append(cpuMetrics[name], plotter.XY{
				X: X,
				Y: float64(row.CPU),
			})
		}
	}
	memMetrics = sortGraphsByKey(memMetrics)
	cpuMetrics = sortGraphsByKey(cpuMetrics)

	if err := plotMemoryOrCPU(memMetrics, reportName, "MemUsageOverTime"); err != nil {
		return err
	}

	if err := plotMemoryOrCPU(cpuMetrics, reportName, "CpuUsageOverTime"); err != nil {
		return err
	}
	return nil
}

// PlotIterationTimes creates and saves a histogram of time distributions of test iterations
func PlotIterationTimes(tcMetrics []collector.TestCaseMetrics, reportName string) (*plot.Plot, error) {
	iterationTimes := make(plotter.XYs, 1)

	if len(tcMetrics) == 0 {
		log.Errorf("no test cases provided")
		return nil, fmt.Errorf("no test cases provided")
	}
	if tcMetrics[0].EntityNumberMetrics == nil || len(tcMetrics[0].EntityNumberMetrics) == 0 {
		log.Warnf("no EntityNumberMetrics provided")
		return nil, fmt.Errorf("no EntityNumberMetrics provided")
	}

	for i, tcm := range tcMetrics {
		if tcm.EntityNumberMetrics == nil || len(tcm.EntityNumberMetrics) == 0 {
			log.Errorf("IterTimes: No EntityNumberMetrics provided in %s%d", tcm.TestCase.Name, tcm.TestCase.ID)
			continue
		}
		first := tcm.EntityNumberMetrics[0].Timestamp
		last := tcm.EntityNumberMetrics[len(tcm.EntityNumberMetrics)-1].Timestamp

		duration := last.Sub(first).Seconds()
		iterationTimes = append(iterationTimes, plotter.XY{
			X: float64(i),
			Y: duration,
		})
	}
	p := plot.New()
	if p == nil {
		log.Error("can't create a new plot")
		return nil, errors.New("can't create new plot")
	}

	p.Title.Text = "IterationTimes"
	p.X.Label.Text = "number"
	p.Y.Label.Text = "duration"

	err := plotutil.AddLinePoints(p, "IterationTimes", iterationTimes)
	if err != nil {
		log.Error(err)
		return nil, err
	}

	filePath, _ := GetReportPathDir(reportName)

	_ = os.MkdirAll(filePath, 0o750)

	filePath = filepath.Join(filePath, "IterationTimes.png")

	// Save the plot to a PNG file.
	if err := p.Save(6*vg.Inch, 4*vg.Inch, filePath); err != nil {
		log.Error(err)
		return nil, err
	}

	return p, nil
}

// PlotAvgStageTimeOverIterations creates and saves a histogram of time distributions of average staging time
func PlotAvgStageTimeOverIterations(tcMetrics []collector.TestCaseMetrics, reportName string) error {
	avgTimes := make(map[interface{}]plotter.XYs)
	for i, tcMetrics := range tcMetrics {
		for stage, metrics := range tcMetrics.StageMetrics {
			s := stage
			if _, ok := avgTimes[s]; !ok {
				avgTimes[s] = make(plotter.XYs, 0)
			}
			var avgDuration float64
			if shouldBeIncluded(metrics) {
				avgDuration = metrics.Avg.Seconds()
			} else {
				avgDuration = 0
			}
			avgTimes[s] = append(avgTimes[s], plotter.XY{
				X: float64(i),
				Y: avgDuration,
			})
		}
	}

	for stage, points := range avgTimes {
		pvcStage, isPvc := stage.(collector.PVCStage)
		podStage, isPod := stage.(collector.PodStage)
		var name string
		if isPvc {
			name = string(pvcStage)
		} else if isPod {
			name = string(podStage)
		} else {
			log.Errorf("can't assert stage type: %v", stage)
			return fmt.Errorf("can't assert stage type: %v", stage)
		}

		p := plot.New()
		if p == nil {
			log.Error("can't create a new plot")
			return errors.New("can't create new plot")
		}
		p.Title.Text = fmt.Sprintf("Avg time of %s", name)
		p.Y.Label.Text = "time, s"
		p.X.Label.Text = "iteration, n"
		// Draw a grid behind the data
		p.Add(plotter.NewGrid())

		line, err := plotter.NewLine(points)
		if err != nil {
			log.Error(err)
			return err
		}

		p.Add(line)

		filePath, _ := GetReportPathDir(reportName)
		_ = os.MkdirAll(filePath, 0o750)
		fileName := fmt.Sprintf("%sOverIterations.png", name)
		filePath = filepath.Join(filePath, fileName)

		if err := p.Save(8*vg.Inch, 4*vg.Inch, filePath); err != nil {
			log.Errorf("Can't save the histogram; error=%v", err)
			return err
		}
	}
	return nil
}

func plotMemoryOrCPU(metrics map[string]plotter.XYs, reportName string, name string) error {
	p := plot.New()
	if p == nil {
		log.Errorf("can't create new plot")
		return errors.New("can't create new plot")
	}
	p.Title.Text = name
	p.Y.Label.Text = "value"
	p.X.Label.Text = "time"
	// Draw a grid behind the data
	p.Add(plotter.NewGrid())
	l := plot.NewLegend()

	var i int
	for k, v := range metrics {
		line, err := plotter.NewLine(v)
		if err != nil {
			log.Error(err)
			return err
		}

		line.LineStyle.Width = vg.Points(2)
		line.Color = plotutil.SoftColors[i]

		p.Add(line)

		l.Add(k, line)
		i = (i + 1) % len(plotutil.SoftColors)
	}
	l.Top = true
	var k int
	if len(metrics) >= 50 {
		k = len(metrics)/10 + 10
	} else {
		k = 10
	}

	img := vgimg.New(vg.Length(k)*vg.Inch, 4*vg.Inch)
	dc := draw.New(img)
	// Calculate the width of the legend.
	r := l.Rectangle(dc)
	legendWidth := r.Max.X - r.Min.X
	l.YOffs = -p.Title.TextStyle.FontExtents().Height
	// Adjust the legend down a little.
	l.Draw(dc)
	dc = draw.Crop(dc, 0, -legendWidth-vg.Millimeter, 0, 0)
	// Make space for the legend.
	p.Draw(dc)

	filePath, _ := GetReportPathDir(reportName)
	_ = os.MkdirAll(filePath, 0o750)
	fileName := fmt.Sprintf("%s.png", name)
	filePath = filepath.Join(filePath, fileName)
	w, err := os.Create(filepath.Clean(filePath))
	if err != nil {
		log.Error(err)
		return err
	}
	png := vgimg.PngCanvas{Canvas: img}
	if _, err = png.WriteTo(w); err != nil {
		log.Error(err)
		return err
	}
	return nil
}

func plotMinMax(minMetrics plotter.XYs, maxMetrics plotter.XYs, reportName string, name string) error {
	p := plot.New()
	if p == nil {
		log.Errorf("can't create new plot")
		return errors.New("can't create new plot")
	}
	p.Title.Text = fmt.Sprintf("%s over time", name)
	p.Y.Label.Text = "number"
	p.X.Label.Text = "time"
	// Draw a grid behind the data
	p.Add(plotter.NewGrid())
	minLine, err := plotter.NewLine(minMetrics)
	if err != nil {
		log.Error(err)
		return err
	}
	minLine.LineStyle.Width = vg.Points(2)
	minLine.Color = color.RGBA{
		R: 255,
		G: 117,
		B: 20,
		A: 255,
	}
	minLine.FillColor = color.NRGBA{
		R: 255,
		G: 117,
		B: 20,
		A: 16,
	}

	maxLine, err := plotter.NewLine(maxMetrics)
	if err != nil {
		log.Error(err)
		return err
	}
	maxLine.LineStyle.Width = vg.Points(2)
	maxLine.Color = color.RGBA{
		R: 0,
		G: 219,
		B: 106,
		A: 255,
	}
	maxLine.FillColor = color.NRGBA{
		R: 0,
		G: 219,
		B: 106,
		A: 4,
	}
	p.Add(minLine, maxLine)
	l := plot.NewLegend()

	l.Add("Min Line", minLine)
	l.Add("Max Line", maxLine)
	l.Top = true
	img := vgimg.New(5*vg.Inch, 3*vg.Inch)
	dc := draw.New(img)
	// Calculate the width of the legend.
	r := l.Rectangle(dc)
	legendWidth := r.Max.X - r.Min.X
	l.YOffs = -p.Title.TextStyle.FontExtents().Height
	// Adjust the legend down a little.
	l.Draw(dc)
	dc = draw.Crop(dc, 0, -legendWidth-vg.Millimeter, 0, 0)
	// Make space for the legend.
	p.Draw(dc)

	filePath, _ := GetReportPathDir(reportName)

	_ = os.MkdirAll(filePath, 0o750)

	fileName := fmt.Sprintf("%s%s.png", name, "OverTime")
	filePath = filepath.Join(filePath, fileName)
	w, err := os.Create(filepath.Clean(filePath))
	if err != nil {
		log.Error(err)
		return err
	}
	png := vgimg.PngCanvas{Canvas: img}
	if _, err = png.WriteTo(w); err != nil {
		log.Error(err)
		return err
	}
	return nil
}

func getMetrics(tcm collector.TestCaseMetrics, firstTime time.Time) (plotter.XYs, plotter.XYs, plotter.XYs, plotter.XYs, plotter.XYs) {
	n := 1
	podsCreating := make(plotter.XYs, n)
	podsReady := make(plotter.XYs, n)
	podsTerminating := make(plotter.XYs, n)
	pvcCreating := make(plotter.XYs, n)
	pvcBound := make(plotter.XYs, n)
	pvcTerminating := make(plotter.XYs, n)

	for _, row := range tcm.EntityNumberMetrics {
		X := row.Timestamp.Sub(firstTime).Seconds()
		podsCreating = append(podsCreating, plotter.XY{
			X: X,
			Y: float64(row.PodsCreating),
		})
		podsReady = append(podsReady, plotter.XY{
			X: X,
			Y: float64(row.PodsReady),
		})
		podsTerminating = append(podsTerminating, plotter.XY{
			X: X,
			Y: float64(row.PodsTerminating),
		})
		pvcCreating = append(pvcCreating, plotter.XY{
			X: X,
			Y: float64(row.PvcCreating),
		})
		pvcBound = append(pvcBound, plotter.XY{
			X: X,
			Y: float64(row.PvcBound),
		})
		pvcTerminating = append(pvcTerminating, plotter.XY{
			X: X,
			Y: float64(row.PvcTerminating),
		})
	}

	return podsCreating, podsReady, podsTerminating, pvcCreating, pvcBound
}

func sortGraphsByKey(m map[string]plotter.XYs) map[string]plotter.XYs {
	res := make(map[string]plotter.XYs)
	keys := make([]string, 0, len(m))
	for k := range m {
		keys = append(keys, k)
	}
	sort.Strings(keys)

	for _, k := range keys {
		res[k] = make(plotter.XYs, len(m[k]))
		res[k] = m[k]
	}

	return res
}

func shouldBeIncluded(metric collector.DurationOfStage) bool {
	if (metric.Max < 0 || metric.Min < 0 || metric.Avg < 0) || (metric.Max == 0 && metric.Min == 0 && metric.Avg == 0) {
		return false
	}
	return true
}<|MERGE_RESOLUTION|>--- conflicted
+++ resolved
@@ -71,18 +71,6 @@
 func PlotStageMetricHistogram(tc collector.TestCaseMetrics, stage interface{}, reportName string) (*plot.Plot, error) {
 	metrics := make(map[int]int)
 
-<<<<<<< HEAD
-	var minDuration int
-	var maxDuration int
-
-	minDuration = int(math.Round(tc.StageMetrics[stage].Min.Seconds()))
-	maxDuration = int(math.Round(tc.StageMetrics[stage].Max.Seconds())) + 1
-	if maxDuration > 3000 {
-		maxDuration = 3000
-	}
-
-	for i := minDuration; i < maxDuration; i++ {
-=======
 	var minimum int
 	var maximum int
 
@@ -93,7 +81,6 @@
 	}
 
 	for i := minimum; i < maximum; i++ {
->>>>>>> b7440b60
 		metrics[i] = 0
 	}
 
@@ -470,34 +457,20 @@
 		return fmt.Errorf("no EntityMetrics provided")
 	}
 
-<<<<<<< HEAD
-	minValue := math.MaxInt32
-	maxValue := 0
-=======
 	minimum := math.MaxInt32
 	maximum := 0
->>>>>>> b7440b60
 
 	for _, tcm := range tcMetrics {
 		if tcm.EntityNumberMetrics == nil || len(tcm.EntityNumberMetrics) == 0 {
 			log.Errorf("MinMaxEoT: No EntityNumberMetrics provided in %s%d", tcm.TestCase.Name, tcm.TestCase.ID)
 			continue
 		}
-<<<<<<< HEAD
-		if len(tcm.EntityNumberMetrics) > maxValue {
-			maxValue = len(tcm.EntityNumberMetrics)
-			firstTime := tcm.EntityNumberMetrics[0].Timestamp
-			maxPodsCreating, maxPodsReady, maxPodsTerminating, maxPvcsCreating, maxPvcsBound = getMetrics(tcm, firstTime)
-		} else if len(tcm.EntityNumberMetrics) < minValue {
-			minValue = len(tcm.EntityNumberMetrics)
-=======
 		if len(tcm.EntityNumberMetrics) > maximum {
 			maximum = len(tcm.EntityNumberMetrics)
 			firstTime := tcm.EntityNumberMetrics[0].Timestamp
 			maxPodsCreating, maxPodsReady, maxPodsTerminating, maxPvcsCreating, maxPvcsBound = getMetrics(tcm, firstTime)
 		} else if len(tcm.EntityNumberMetrics) < minimum {
 			minimum = len(tcm.EntityNumberMetrics)
->>>>>>> b7440b60
 			firstTime := tcm.EntityNumberMetrics[0].Timestamp
 			minPodsCreating, minPodsReady, minPodsTerminating, minPvcsCreating, minPvcsBound = getMetrics(tcm, firstTime)
 		}
