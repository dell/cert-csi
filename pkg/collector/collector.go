/*
 *
 * Copyright © 2022-2023 Dell Inc. or its subsidiaries. All Rights Reserved.
 *
 * Licensed under the Apache License, Version 2.0 (the "License");
 * you may not use this file except in compliance with the License.
 * You may obtain a copy of the License at
 *      http://www.apache.org/licenses/LICENSE-2.0
 * Unless required by applicable law or agreed to in writing, software
 * distributed under the License is distributed on an "AS IS" BASIS,
 * WITHOUT WARRANTIES OR CONDITIONS OF ANY KIND, either express or implied.
 * See the License for the specific language governing permissions and
 * limitations under the License.
 *
 */

package collector

import (
	"errors"
	"fmt"
	"time"

	"github.com/dell/cert-csi/pkg/store"

	"github.com/cheggaaa/pb/v3"
	log "github.com/sirupsen/logrus"
)

// Stage step
type Stage string

// PVCStage step
type PVCStage Stage

// PodStage step
type PodStage Stage

const (
	// PVCBind stage
	PVCBind PVCStage = "PVCBind"
	// PVCAttachment stage
	PVCAttachment PVCStage = "PVCAttachment"
	// PVCCreation stage
	PVCCreation PVCStage = "PVCCreation"
	// PVCDeletion stage
	PVCDeletion PVCStage = "PVCDeletion"
	// PVCUnattachment stage
	PVCUnattachment PVCStage = "PVCUnattachment"

	// PodCreation stage
	PodCreation PodStage = "PodCreation"
	// PodDeletion stage
	PodDeletion PodStage = "PodDeletion"
)

// DurationOfStage represents staging time
type DurationOfStage struct {
	Min time.Duration
	Max time.Duration
	Avg time.Duration
}

// PVCMetrics contains PVC and corresponding metrics
type PVCMetrics struct {
	PVC     store.Entity
	Metrics map[PVCStage]time.Duration
}

// PodMetrics contains Pod and corresponding metrics
type PodMetrics struct {
	Pod     store.Entity
	Metrics map[PodStage]time.Duration
}

// TestCaseMetrics contains metrics for each testcase
type TestCaseMetrics struct {
	TestCase     store.TestCase
	Pods         []PodMetrics
	PVCs         []PVCMetrics
	StageMetrics map[interface{}]DurationOfStage

	EntityNumberMetrics  []store.NumberEntities
	ResourceUsageMetrics []store.ResourceUsage
}

// MetricsCollection contains collection of TestCaseMetrics
type MetricsCollection struct {
	Run              store.TestRun
	TestCasesMetrics []TestCaseMetrics
}

// MetricsCollector contains db store and metrics collection
type MetricsCollector struct {
	db           store.Store
	metricsCache map[string]*MetricsCollection
}

// NewMetricsCollector creates a MetricsCollector
func NewMetricsCollector(db store.Store) *MetricsCollector {
	mc := make(map[string]*MetricsCollection)
	return &MetricsCollector{db, mc}
}

// Collect consolidates the metrics and returns MetricsCollection
func (mc *MetricsCollector) Collect(runName string) (*MetricsCollection, error) {
	if mc.metricsCache != nil {
		metrics, ok := mc.metricsCache[runName]
		if ok {
			return metrics, nil
		}
	}
	if mc.db == nil {
		return nil, errors.New("database can't be nil")
	}
	runs, err := mc.db.GetTestRuns(store.Conditions{"name": runName}, "", 1)
	if err != nil {
		log.Errorf("Couldn't get test run by name %s", runName)
		return nil, err
	}
	if len(runs) == 0 {
		return nil, fmt.Errorf("test run with name %s not found", runName)
	}

	testCases, err := mc.db.GetTestCases(store.Conditions{"run_id": runs[0].ID}, "", 0)
	if err != nil {
		log.Errorf("Couldn't get test cases for test run with name %s", runName)
		return nil, err
	}

	var testCasesMetrics []TestCaseMetrics
	var bar *pb.ProgressBar
	if log.GetLevel() != log.PanicLevel {
		fmt.Println("Collecting metrics")
		bar = pb.Default.Start(len(testCases))
	}
	for i, tc := range testCases {
		if bar != nil {
			bar.Increment()
		}
		var (
			tcPodsMetrics                          []PodMetrics
			tcPVCsMetrics                          []PVCMetrics
			tcPodsStageMetrics, tcPVCSStageMetrics map[interface{}]DurationOfStage
		)

		tcPodsMetrics, tcPodsStageMetrics, err := mc.getPodsMetrics(&testCases[i])
		if err != nil {
			log.Errorf("Can't get pods with events for test case %d", tc.ID)
		}

		tcPVCsMetrics, tcPVCSStageMetrics, err = mc.getPVCsMetrics(&testCases[i])
		if err != nil {
			log.Errorf("Can't get pvcs with events for test case %d", tc.ID)
		}

		tcNumber, err := mc.db.GetNumberEntities(store.Conditions{"tc_id": tc.ID}, "", 0)
		if err != nil {
			log.Errorf("Failed to get Number Entities for test case with name %s", tc.Name)
		}

		resUsage, err := mc.db.GetResourceUsage(store.Conditions{"tc_id": tc.ID}, "", 0)
		if err != nil {
			log.Errorf("Failed to get Number Entities for test case with name %s", tc.Name)
		}

		stageMetrics := make(map[interface{}]DurationOfStage)
		mergeStageMetrics(stageMetrics, tcPodsStageMetrics)
		mergeStageMetrics(stageMetrics, tcPVCSStageMetrics)

		testCaseMetrics := TestCaseMetrics{
			TestCase:             tc,
			Pods:                 tcPodsMetrics,
			PVCs:                 tcPVCsMetrics,
			StageMetrics:         stageMetrics,
			EntityNumberMetrics:  tcNumber,
			ResourceUsageMetrics: resUsage,
		}
		testCasesMetrics = append(testCasesMetrics, testCaseMetrics)
	}
	if bar != nil {
		bar.Finish()
	}
	mc.metricsCache[runName] = &MetricsCollection{runs[0], testCasesMetrics}
	return mc.metricsCache[runName], nil
}

func (mc *MetricsCollector) getPodsMetrics(
	tc *store.TestCase,
) ([]PodMetrics, map[interface{}]DurationOfStage, error) {
	var podMetrics []PodMetrics
	stageMetrics := make(map[interface{}][]time.Duration)

	entitiesWithEvents, err := mc.db.GetEntitiesWithEventsByTestCaseAndEntityType(tc, store.Pod)
	if err != nil {
		return podMetrics, make(map[interface{}]DurationOfStage), err
	}

	for pod, events := range entitiesWithEvents {
		timestamps := make(map[store.EventTypeEnum]time.Time)

		for _, e := range events {
			timestamps[e.Type] = e.Timestamp
		}
		metrics := make(map[PodStage]time.Duration)

		metrics[PodCreation] = timestamps[store.PodReady].Sub(timestamps[store.PodAdded])
		metrics[PodDeletion] = timestamps[store.PodDeleted].Sub(timestamps[store.PodTerminating])

		stageMetrics[PodCreation] = append(stageMetrics[PodCreation], metrics[PodCreation])
		stageMetrics[PodDeletion] = append(stageMetrics[PodDeletion], metrics[PodDeletion])

		podMetrics = append(podMetrics, PodMetrics{pod, metrics})
	}
	return podMetrics, calculateMetricsOfStages(stageMetrics), nil
}

func (mc *MetricsCollector) getPVCsMetrics(
	tc *store.TestCase,
) ([]PVCMetrics, map[interface{}]DurationOfStage, error) {
	var pvcMetrics []PVCMetrics
	stageMetrics := make(map[interface{}][]time.Duration)

	entitiesWithEvents, err := mc.db.GetEntitiesWithEventsByTestCaseAndEntityType(tc, store.Pvc)
	if err != nil {
		return pvcMetrics, make(map[interface{}]DurationOfStage), err
	}

	for pvc, events := range entitiesWithEvents {
		timestamps := make(map[store.EventTypeEnum]time.Time)

		for _, e := range events {
			timestamps[e.Type] = e.Timestamp
		}
		metrics := make(map[PVCStage]time.Duration)

		metrics[PVCBind] = timestamps[store.PvcBound].Sub(timestamps[store.PvcAdded])
		metrics[PVCAttachment] = timestamps[store.PvcAttachEnded].Sub(timestamps[store.PvcAttachStarted])
		metrics[PVCCreation] = timestamps[store.PvcAttachEnded].Sub(timestamps[store.PvcAdded])
		metrics[PVCDeletion] = timestamps[store.PvcDeletingEnded].Sub(timestamps[store.PvcDeletingStarted])
		metrics[PVCUnattachment] = timestamps[store.PvcUnattachEnded].Sub(timestamps[store.PvcUnattachStarted])

		stageMetrics[PVCBind] = append(stageMetrics[PVCBind], metrics[PVCBind])
		stageMetrics[PVCAttachment] = append(stageMetrics[PVCAttachment], metrics[PVCAttachment])
		stageMetrics[PVCCreation] = append(stageMetrics[PVCCreation], metrics[PVCCreation])
		stageMetrics[PVCDeletion] = append(stageMetrics[PVCDeletion], metrics[PVCDeletion])
		stageMetrics[PVCUnattachment] = append(stageMetrics[PVCUnattachment], metrics[PVCUnattachment])

		pvcMetrics = append(pvcMetrics, PVCMetrics{pvc, metrics})
	}

	return pvcMetrics, calculateMetricsOfStages(stageMetrics), nil
}

func calculateMetricsOfStages(stageMetrics map[interface{}][]time.Duration) map[interface{}]DurationOfStage {
	calculatedMetrics := make(map[interface{}]DurationOfStage)
	for k, v := range stageMetrics {
<<<<<<< HEAD
		minDuration, maxDuration := findMaxAndMin(v)
		avg := findAvg(v)
		calculatedMetrics[k] = DurationOfStage{minDuration, maxDuration, avg}
=======
		minimum, maximum := findMaxAndMin(v)
		avg := findAvg(v)
		calculatedMetrics[k] = DurationOfStage{minimum, maximum, avg}
>>>>>>> b7440b60
	}
	return calculatedMetrics
}

<<<<<<< HEAD
func findMaxAndMin(metrics []time.Duration) (minDuration, maxDuration time.Duration) {
	minDuration = metrics[0]
	maxDuration = metrics[0]
	for _, m := range metrics[1:] {
		if m > maxDuration {
			maxDuration = m
		}
		if m < minDuration {
			minDuration = m
		}
	}
	return minDuration, maxDuration
=======
func findMaxAndMin(metrics []time.Duration) (minimum, maximum time.Duration) {
	minimum = metrics[0]
	maximum = metrics[0]
	for _, m := range metrics[1:] {
		if m > maximum {
			maximum = m
		}
		if m < minimum {
			minimum = m
		}
	}
	return minimum, maximum
>>>>>>> b7440b60
}

func findAvg(metrics []time.Duration) time.Duration {
	var total time.Duration
	for _, v := range metrics {
		total += v
	}
	return time.Duration(float64(total) / float64(len(metrics)))
}

func mergeStageMetrics(map1, map2 map[interface{}]DurationOfStage) {
	for k, v := range map2 {
		map1[k] = v
	}
}<|MERGE_RESOLUTION|>--- conflicted
+++ resolved
@@ -255,33 +255,13 @@
 func calculateMetricsOfStages(stageMetrics map[interface{}][]time.Duration) map[interface{}]DurationOfStage {
 	calculatedMetrics := make(map[interface{}]DurationOfStage)
 	for k, v := range stageMetrics {
-<<<<<<< HEAD
-		minDuration, maxDuration := findMaxAndMin(v)
-		avg := findAvg(v)
-		calculatedMetrics[k] = DurationOfStage{minDuration, maxDuration, avg}
-=======
 		minimum, maximum := findMaxAndMin(v)
 		avg := findAvg(v)
 		calculatedMetrics[k] = DurationOfStage{minimum, maximum, avg}
->>>>>>> b7440b60
 	}
 	return calculatedMetrics
 }
 
-<<<<<<< HEAD
-func findMaxAndMin(metrics []time.Duration) (minDuration, maxDuration time.Duration) {
-	minDuration = metrics[0]
-	maxDuration = metrics[0]
-	for _, m := range metrics[1:] {
-		if m > maxDuration {
-			maxDuration = m
-		}
-		if m < minDuration {
-			minDuration = m
-		}
-	}
-	return minDuration, maxDuration
-=======
 func findMaxAndMin(metrics []time.Duration) (minimum, maximum time.Duration) {
 	minimum = metrics[0]
 	maximum = metrics[0]
@@ -294,7 +274,6 @@
 		}
 	}
 	return minimum, maximum
->>>>>>> b7440b60
 }
 
 func findAvg(metrics []time.Duration) time.Duration {
