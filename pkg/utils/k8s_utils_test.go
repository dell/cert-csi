--- conflicted
+++ resolved
@@ -20,7 +20,6 @@
 
 import (
 	"flag"
-	"fmt"
 	"os"
 	"path/filepath"
 	"reflect"
@@ -161,17 +160,9 @@
 		want    string
 		wantErr bool
 	}{
-<<<<<<< HEAD
-		{"valid version28", args{"v1.28.0"}, BinaryPrefix + "v1.28.0" + BinarySuffix, false},
-		{"valid version27", args{"v1.27.0"}, BinaryPrefix + "v1.27.0" + BinarySuffix, false},
-		{"valid version26", args{"v1.26.0"}, BinaryPrefix + "v1.26.0" + BinarySuffix, false},
-		{"valid version25", args{"v1.25.0"}, BinaryPrefix + "v1.25.0" + BinarySuffix, false},
-		{"invalid version", args{"v1.2.0"}, "", true},
-=======
 		{"valid version30", args{"v1.30.0"}, BinaryPrefix + "v1.30.0" + BinarySuffix, false},
 		{"valid version32", args{"v1.32.0"}, BinaryPrefix + "v1.32.0" + BinarySuffix, false},
 		{"empty version", args{""}, "", true},
->>>>>>> bac63937
 	}
 	for _, tt := range tests {
 		t.Run(tt.name, func(t *testing.T) {
@@ -328,7 +319,6 @@
 		{
 			name:    "send good config file",
 			args:    args{ctx: x2},
-<<<<<<< HEAD
 			want:    []string{"-kubeconfig", "/root/.kube/config", "-storage.testdriver", "testdata/config-nfs.yaml", "--ginkgo.junit-report", defaultDir + "execution_powerstore-nfs.xml"},
 			wantErr: false,
 		},
@@ -362,9 +352,6 @@
 			name:    "send good config file with invalid report path",
 			args:    args{ctx: x5},
 			want:    []string{"-kubeconfig", "/root/.kube/config", "-storage.testdriver", "testdata/config-nfs.yaml", "--ginkgo.junit-report", defaultDir},
-=======
-			want:    []string{"-kubeconfig", "/root/.kube/config", "-storage.testdriver", "testdata/config-nfs.yaml", "--ginkgo.junit-report", fmt.Sprintf("%s/reports/execution_powerstore-nfs.xml", Home)},
->>>>>>> bac63937
 			wantErr: false,
 		},
 	}
