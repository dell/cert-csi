--- conflicted
+++ resolved
@@ -7,10 +7,7 @@
 	"context"
 	"errors"
 	"fmt"
-<<<<<<< HEAD
 	"strings"
-=======
->>>>>>> 568dba89
 	"time"
 
 	"github.com/fatih/color"
