/*
 *
 * Copyright © 2022-2025 Dell Inc. or its subsidiaries. All Rights Reserved.
 *
 * Licensed under the Apache License, Version 2.0 (the "License");
 * you may not use this file except in compliance with the License.
 * You may obtain a copy of the License at
 *      http://www.apache.org/licenses/LICENSE-2.0
 * Unless required by applicable law or agreed to in writing, software
 * distributed under the License is distributed on an "AS IS" BASIS,
 * WITHOUT WARRANTIES OR CONDITIONS OF ANY KIND, either express or implied.
 * See the License for the specific language governing permissions and
 * limitations under the License.
 *
 */

package k8sclient

import (
	"context"
	"fmt"
	"path/filepath"
	"regexp"
	"strconv"
	"strings"
	"sync"
	"time"

	"github.com/dell/cert-csi/pkg/k8sclient/resources/csistoragecapacity"
	"github.com/dell/cert-csi/pkg/k8sclient/resources/metrics"
	"github.com/dell/cert-csi/pkg/k8sclient/resources/node"
	"github.com/dell/cert-csi/pkg/k8sclient/resources/pod"
	"github.com/dell/cert-csi/pkg/k8sclient/resources/pv"
	"github.com/dell/cert-csi/pkg/k8sclient/resources/pvc"
	rg "github.com/dell/cert-csi/pkg/k8sclient/resources/replicationgroup"
	"github.com/dell/cert-csi/pkg/k8sclient/resources/sc"
	"github.com/dell/cert-csi/pkg/k8sclient/resources/statefulset"
	"github.com/dell/cert-csi/pkg/k8sclient/resources/va"
	"github.com/dell/cert-csi/pkg/k8sclient/resources/volumegroupsnapshot"
	snapv1 "github.com/dell/cert-csi/pkg/k8sclient/resources/volumesnapshot"
	contentv1 "github.com/dell/cert-csi/pkg/k8sclient/resources/volumesnapshotcontent"
	"github.com/dell/cert-csi/pkg/utils"

	vgsAlpha "github.com/dell/csi-volumegroup-snapshotter/api/v1"
	replv1 "github.com/dell/csm-replication/api/v1"
	"github.com/fatih/color"
	apiExtensionsv1 "k8s.io/apiextensions-apiserver/pkg/apis/apiextensions/v1"
	apierrs "k8s.io/apimachinery/pkg/api/errors"
	"k8s.io/apimachinery/pkg/runtime"
	utilruntime "k8s.io/apimachinery/pkg/util/runtime"
	"k8s.io/apimachinery/pkg/util/wait"
	clientgoscheme "k8s.io/client-go/kubernetes/scheme"
	"k8s.io/client-go/tools/clientcmd"
	"k8s.io/client-go/util/homedir"
	"sigs.k8s.io/controller-runtime/pkg/client"

	snapclient "github.com/kubernetes-csi/external-snapshotter/client/v4/clientset/versioned"
	"github.com/sirupsen/logrus"
	v1 "k8s.io/api/core/v1"
	metav1 "k8s.io/apimachinery/pkg/apis/meta/v1"
	"k8s.io/apimachinery/pkg/version"
	"k8s.io/client-go/kubernetes"
	"k8s.io/client-go/rest"
	metricsclientset "k8s.io/metrics/pkg/client/clientset/versioned"
)

const (
	// NamespacePoll is a poll interval for Namespace tests
	NamespacePoll = 2 * time.Second
	// NamespaceTimeout is a timeout interval for Namespace operations
	NamespaceTimeout = 1800 * time.Second
)

// KubeClientInterface contains Kube APIs
//
//go:generate mockgen -destination=mocks/kubeclientinterface.go -package=mocks github.com/dell/cert-csi/pkg/k8sclient KubeClientInterface
type KubeClientInterface interface {
	CreateStatefulSetClient(namespace string) (*statefulset.Client, error)
	CreatePVCClient(namespace string) (*pvc.Client, error)
	CreatePodClient(namespace string) (*pod.Client, error)
	CreateVaClient(namespace string) (*va.Client, error)
	CreateMetricsClient(namespace string) (*metrics.Client, error)
	CreateNamespace(ctx context.Context, namespace string) (*v1.Namespace, error)
	CreateNamespaceWithSuffix(ctx context.Context, namespace string) (*v1.Namespace, error)
	DeleteNamespace(ctx context.Context, namespace string) error
	StorageClassExists(ctx context.Context, storageClass string) (bool, error)
	NamespaceExists(ctx context.Context, namespace string) (bool, error)
	CreateSCClient() (*sc.Client, error)
	CreateRGClient() (*rg.Client, error)
	CreateCSISCClient(namespace string) (*csistoragecapacity.Client, error)
	CreateSnapshotGAClient(namespace string) (*snapv1.SnapshotClient, error)
	CreateSnapshotBetaClient(namespace string) (*snapbeta.SnapshotClient, error)
	SnapshotClassExists(snapClass string) (bool, error)
	CreateVGSClient() (*volumegroupsnapshot.Client, error)
	CreatePVClient() (*pv.Client, error)
	CreateNodeClient() (*node.Client, error)
	GetClientSet() kubernetes.Interface
	GetMinor() int
	Timeout() int
}

// KubeClient is a central entity of framework, that gives access to kubernetes client handle
type KubeClient struct {
	ClientSet   kubernetes.Interface
	Config      *rest.Config
	VersionInfo *version.Info
	timeout     int
	mutex       sync.Mutex
	Minor       int
}

// Clients contains client handles for K8s resources
type Clients struct {
	PVCClient              *pvc.Client
	PodClient              *pod.Client
	StatefulSetClient      *statefulset.Client
	VaClient               *va.Client
	MetricsClient          *metrics.Client
	SnapClientGA           *snapv1.SnapshotClient
	PersistentVolumeClient *pv.Client
	NodeClient             *node.Client
	SCClient               *sc.Client
	RgClient               *rg.Client
	VgsClient              *volumegroupsnapshot.Client
	KubeClient             KubeClientInterface
	CSISCClient            *csistoragecapacity.Client
}

// Override with a fake client for unit testing

var FuncNewClientSet = newRealClientSet

func newRealClientSet(config *rest.Config) (kubernetes.Interface, error) {
	return kubernetes.NewForConfig(config)
}

// NewKubeClient is a KubeClient constructor, that creates new instance of KubeClient from provided config
func NewKubeClient(config *rest.Config, timeout int) (KubeClientInterface, error) {
	logrus.Debugf("Creating new KubeClient")
	if config == nil {
		return nil, fmt.Errorf("config can't be nil")
	}

	clientset, configErr := FuncNewClientSet(config)
	if configErr != nil {
		return nil, configErr
	}

	var versionInfo *version.Info
	var minor int
	if config.Host != "" {
		var err error
		versionInfo, err = clientset.Discovery().ServerVersion()
		if err != nil {
			return nil, fmt.Errorf("kubernetes API server version is not available: %v", err)
		}
		re := regexp.MustCompile("[0-9]+")
		minor, err = strconv.Atoi(re.FindAllString(versionInfo.Minor, -1)[0])
		if err != nil {
			return nil, err
		}
	}

	kubeClient := &KubeClient{
		ClientSet:   clientset,
		Config:      config,
		VersionInfo: versionInfo,
		timeout:     timeout,
		Minor:       minor,
	}

	logrus.Info("Created new KubeClient")
	return kubeClient, nil
}

// NewRemoteKubeClient is a KubeClient constructor, that creates new instance of KubeClient from provided config
func NewRemoteKubeClient(config *rest.Config, timeout int) (*KubeClient, error) {
	logrus.Debugf("Creating new Remote KubeClient")
	if config == nil {
		return nil, fmt.Errorf("remote config can't be nil")
	}

	clientset, configErr := FuncNewClientSet(config)
	if configErr != nil {
		return nil, configErr
	}

	NewkubeClient := &KubeClient{
		ClientSet: clientset,
		Config:    config,
		timeout:   timeout,
	}

	logrus.Info("Created new RemoteKubeClient")
	return NewkubeClient, nil
}

func (c *KubeClient) GetMinor() int {
	return c.Minor
}

func (c *KubeClient) GetClientSet() kubernetes.Interface {
	return c.ClientSet
}

// CreateStatefulSetClient creates a new instance of StatefulSetClient in supplied namespace
func (c *KubeClient) CreateStatefulSetClient(namespace string) (*statefulset.Client, error) {
<<<<<<< HEAD
=======
	if namespace == "" {
		return nil, fmt.Errorf("namespace cannot be empty")
	}
>>>>>>> 9c71dd5e
	stsclient := &statefulset.Client{
		Interface: c.ClientSet.AppsV1().StatefulSets(namespace),
		ClientSet: c.ClientSet,
		Namespace: namespace,
		Timeout:   c.timeout,
	}
	logrus.Debugf("Created StatefulSet client in %s namespace", namespace)
	return stsclient, nil
}

// CreatePVCClient creates a new instance of Client in supplied namespace
func (c *KubeClient) CreatePVCClient(namespace string) (*pvc.Client, error) {
	if namespace == "" {
		return nil, fmt.Errorf("namespace cannot be empty")
	}
	pvcc := &pvc.Client{
		Interface: c.ClientSet.CoreV1().PersistentVolumeClaims(namespace),
		ClientSet: c.ClientSet,
		Namespace: namespace,
		Timeout:   c.timeout,
	}
	logrus.Debugf("Created PersistentVolumeClaim client in %s namespace", namespace)
	return pvcc, nil
}

// CreateSCClient creates storage class client
func (c *KubeClient) CreateSCClient() (*sc.Client, error) {
	scc := &sc.Client{
		Interface: c.ClientSet.StorageV1().StorageClasses(),
		ClientSet: c.ClientSet,
		Timeout:   c.timeout,
	}
	logrus.Debugf("Created Storageclass client")
	return scc, nil
}

// CreatePVClient creates a new instance of persistent volume client
func (c *KubeClient) CreatePVClient() (*pv.Client, error) {
	pvc := &pv.Client{
		Interface: c.ClientSet.CoreV1().PersistentVolumes(),
		Timeout:   c.timeout,
	}
	logrus.Debugf("Created PersistentVolumeclient ")
	return pvc, nil
}

// CreateNodeClient creates a new instance of node client
func (c *KubeClient) CreateNodeClient() (*node.Client, error) {
	node := &node.Client{
		Interface: c.ClientSet.CoreV1().Nodes(),
		Timeout:   c.timeout,
	}
	logrus.Debugf("Created NodeClient ")
	return node, nil
}

// CreatePodClient creates a new instance of Pod client
func (c *KubeClient) CreatePodClient(namespace string) (*pod.Client, error) {
	if namespace == "" {
		return nil, fmt.Errorf("namespace cannot be empty")
	}
	podc := &pod.Client{
		Interface: c.ClientSet.CoreV1().Pods(namespace),
		ClientSet: c.ClientSet,
		Config:    c.Config,
		Namespace: namespace,
		Timeout:   c.timeout,
	}
	logrus.Debugf("Created Pod client in %s namespace", namespace)
	return podc, nil
}

// CreateVaClient creates a new instance of volume attachment client
func (c *KubeClient) CreateVaClient(namespace string) (*va.Client, error) {
	if namespace == "" {
		return nil, fmt.Errorf("namespace cannot be empty")
	}
	vac := &va.Client{
		Interface: c.ClientSet.StorageV1().VolumeAttachments(),
		Namespace: namespace,
		Timeout:   c.timeout,
	}
	logrus.Debugf("Created VA client in %s namespace", namespace)
	return vac, nil
}

// CreateMetricsClient creates a new instance of metrics client
func (c *KubeClient) CreateMetricsClient(namespace string) (*metrics.Client, error) {
<<<<<<< HEAD
=======
	if namespace == "" {
		return nil, fmt.Errorf("namespace cannot be empty")
	}
>>>>>>> 9c71dd5e
	cset, err := metricsclientset.NewForConfig(c.Config)
	if err != nil {
		return nil, err
	}
	mc := &metrics.Client{
		Interface: cset,
		Namespace: namespace,
		Timeout:   c.timeout,
	}
	logrus.Debugf("Created Metrics client in %s namespace", namespace)
	return mc, nil
}

// CreateRGClient creates a new instance of replication group client
func (c *KubeClient) CreateRGClient() (*rg.Client, error) {
	scheme := runtime.NewScheme()

	utilruntime.Must(clientgoscheme.AddToScheme(scheme))
	utilruntime.Must(apiExtensionsv1.AddToScheme(scheme))
	utilruntime.Must(replv1.AddToScheme(scheme))

	k8sClient, err := client.New(c.Config, client.Options{Scheme: scheme})
	if err != nil {
		return nil, err
	}

	rgc := &rg.Client{
		Interface: k8sClient,
		Timeout:   c.timeout,
	}

	logrus.Debugf("Created new replication group client")

	return rgc, nil
}

// CreateVGSClient creates a new instance of volume group snapshot client
func (c *KubeClient) CreateVGSClient() (*volumegroupsnapshot.Client, error) {
	scheme := runtime.NewScheme()

	utilruntime.Must(clientgoscheme.AddToScheme(scheme))
	utilruntime.Must(apiExtensionsv1.AddToScheme(scheme))
	utilruntime.Must(vgsAlpha.AddToScheme(scheme))

	k8sClient, err := client.New(c.Config, client.Options{Scheme: scheme})
	if err != nil {
		return nil, err
	}

	vgs := &volumegroupsnapshot.Client{
		Interface: k8sClient,
		Timeout:   c.timeout,
	}

	logrus.Debugf("Created new volume group snapshot client")

	return vgs, nil
}

// CreateSnapshotGAClient creates a new instance of snapshot client
func (c *KubeClient) CreateSnapshotGAClient(namespace string) (*snapv1.SnapshotClient, error) {
	if namespace == "" {
		return nil, fmt.Errorf("namespace cannot be empty")
	}
	cset, err := snapclient.NewForConfig(c.Config)
	if err != nil {
		return nil, err
	}

	sc := &snapv1.SnapshotClient{
		Interface: cset.SnapshotV1().VolumeSnapshots(namespace),
		Namespace: namespace,
		Timeout:   c.timeout,
	}

	logrus.Debugf("Created Alpha Snapshot client in %s namespace", namespace)
	return sc, nil
}

// CreateSnapshotContentGAClient creates a new instance of snapshot contents client
func (c *KubeClient) CreateSnapshotContentGAClient() (*contentv1.SnapshotContentClient, error) {
	cset, err := snapclient.NewForConfig(c.Config)
	if err != nil {
		return nil, err
	}
	sc := &contentv1.SnapshotContentClient{
		Interface: cset.SnapshotV1().VolumeSnapshotContents(),
		Timeout:   c.timeout,
	}

	logrus.Debugf("Created Alpha Snapshot Content client")
	return sc, nil
}

// CreateCSISCClient creates a new instance of CSI Storage capacity client
func (c *KubeClient) CreateCSISCClient(namespace string) (*csistoragecapacity.Client, error) {
	if namespace == "" {
		return nil, fmt.Errorf("namespace cannot be empty")
	}
	csiscClient := &csistoragecapacity.Client{
		Interface: c.ClientSet.StorageV1().CSIStorageCapacities(namespace),
		Namespace: namespace,
		Timeout:   c.timeout,
	}
	logrus.Debugf("Created CSIStorageCapacity client in %s namespace", namespace)
	return csiscClient, nil
}

// CreateNamespace creates new namespace with provided name
func (c *KubeClient) CreateNamespace(ctx context.Context, namespace string) (*v1.Namespace, error) {
	log := utils.GetLoggerFromContext(ctx)
	ns, err := c.ClientSet.CoreV1().Namespaces().Create(ctx,
		&v1.Namespace{
			ObjectMeta: metav1.ObjectMeta{
				Name:      namespace,
				Namespace: "",
				Labels: map[string]string{
					"pod-security.kubernetes.io/enforce": "privileged", // Add the privileged pod security label
				},
			},
		},
		metav1.CreateOptions{},
	)
	if err != nil {
		log.Errorf("Unexpected error: Can't create namespace")
		return nil, err
	}

	log.Infof("Successfully created namespace %s", color.CyanString(namespace))
	return ns, nil
}

// CreateNamespaceWithSuffix creates new namespace with provided name and appends random suffix
func (c *KubeClient) CreateNamespaceWithSuffix(ctx context.Context, namespace string) (*v1.Namespace, error) {
	suffix := RandomSuffix()
	ns, err := c.CreateNamespace(ctx, namespace+"-"+suffix)
	if err != nil {
		return nil, err
	}
	return ns, nil
}

// DeleteNamespace deletes all resources inside namespace, and waits for termination
func (c *KubeClient) DeleteNamespace(ctx context.Context, namespace string) error {
	log := utils.GetLoggerFromContext(ctx)
	startTime := time.Now()
	if err := c.ClientSet.CoreV1().Namespaces().Delete(ctx, namespace, metav1.DeleteOptions{}); err != nil {
		return err
	}
	timeout := NamespaceTimeout
	if c.Timeout() != 0 {
		timeout = time.Duration(c.Timeout()) * time.Second
	}

	pollErr := wait.PollImmediate(NamespacePoll, timeout,
		func() (bool, error) {
			select {
			case <-ctx.Done():
				log.Infof("Namespace deletion interrupted")
				return true, fmt.Errorf("stopped waiting to delete ns")
			default:
				break
			}

			if _, err := c.ClientSet.CoreV1().Namespaces().Get(ctx, namespace, metav1.GetOptions{}); err != nil {
				if apierrs.IsNotFound(err) {
					// c.CreateVaClient()
					vaClient, err := c.CreateVaClient(namespace)
					if err != nil {
						return false, err
					}
					// in case if somehow some PVs are left even after namespace got deleted, try to clean them.
					pvClient, err := c.CreatePVClient()
					if err != nil {
						return false, err
					}
					err = pvClient.DeleteAllPV(ctx, namespace, vaClient)
					if err != nil {
						log.Errorf("Failed to delete some PVs")
					}
					return true, nil
				}
				log.Errorf("Error while waiting for namespace to be terminated: %v", err)
				return false, err
			}
<<<<<<< HEAD
			return false, nil
		})
=======

			return false, fmt.Errorf("failed to delete namespace: %v", err)
		}

		return false, nil
	})
>>>>>>> 9c71dd5e

	if pollErr != nil {
		select {
		case <-ctx.Done():
			return pollErr
		default:
			log.Errorf("Failed to delete namespace: %v", pollErr)
			err := c.ForceDeleteNamespace(ctx, namespace)
			if err != nil {
				return err
			}
		}
	}

	yellow := color.New(color.FgHiYellow)
	log.Infof("Namespace %s was deleted in %s", namespace, yellow.Sprint(time.Since(startTime)))
	return nil
}

// ForceDeleteNamespace force deletes the namespace and its resources
func (c *KubeClient) ForceDeleteNamespace(ctx context.Context, namespace string) error {
	// Try to send delete request one more time, ignore errors
	_ = c.ClientSet.CoreV1().Namespaces().Delete(ctx, namespace, metav1.DeleteOptions{})

	stsclient, err := c.CreateStatefulSetClient(namespace)
	if err != nil {
		return err
	}
	err = stsclient.DeleteAll(ctx)
	if err != nil && !apierrs.IsNotFound(err) {
		return err
	}
	logrus.Debugf("All StatefulSets are gone")

	podClient, err := c.CreatePodClient(namespace)
	if err != nil {
		return err
	}
	err = podClient.DeleteAll(ctx)
	if err != nil && !apierrs.IsNotFound(err) {
		return err
	}
	logrus.Debugf("All Pods are gone")

<<<<<<< HEAD
	if c.Minor >= 17 {
		logrus.Debug("Beta here")
		k8sbeta, err := c.CreateSnapshotBetaClient(namespace)
		if err != nil {
			return err
		}
		err = k8sbeta.DeleteAll(ctx)
		// it is possible that few resources are not found so better to check it before returning error
		if err != nil && !apierrs.IsNotFound(err) {
			return err
		}
		logrus.Debugf("All VSs are gone")
		sncont, err := c.CreateSnapshotContentBetaClient()
		if err != nil {
			return err
		}
		err = sncont.DeleteAll(ctx)
		if err != nil && !apierrs.IsNotFound(err) {
			return err
		}
		logrus.Debugf("All VSConts are gone")
	} else {
		logrus.Debug("Alpha here")
		k8salpha, err := c.CreateSnapshotGAClient(namespace)
		if err != nil {
			return err
		}
		err = k8salpha.DeleteAll(ctx)
		if err != nil {
			return err
		}
		logrus.Debugf("All VS's are gone")
		sncont, err := c.CreateSnapshotContentGAClient()
		if err != nil {
			return err
		}
		err = sncont.DeleteAll(ctx)
		if err != nil && !apierrs.IsNotFound(err) {
			return err
		}
		logrus.Debugf("All VSConts are gone")
=======
	k8salpha, err := c.CreateSnapshotGAClient(namespace)
	if err != nil {
		return err
>>>>>>> 9c71dd5e
	}
	sncont, err := c.CreateSnapshotContentGAClient()
	if err != nil {
		return err
	}
	err = k8salpha.DeleteAll(ctx)
	if err != nil && !apierrs.IsNotFound(err) {
		logrus.Errorf("Failed to delete all snapshots: %v", err)
	}
	logrus.Debugf("All VS's are gone")

	err = sncont.DeleteAll(ctx)
	if err != nil && !apierrs.IsNotFound(err) {
		logrus.Errorf("Failed to delete all snapshot contents: %v", err)
	}
	logrus.Debugf("All VSConts are gone")

	pvcClient, err := c.CreatePVCClient(namespace)
	if err != nil {
		return err
	}
	err = pvcClient.DeleteAll(ctx)
	if err != nil && !apierrs.IsNotFound(err) {
		return err
	}
	logrus.Debugf("All PVCs are gone")

	pvClient, err := c.CreatePVClient()
	if err != nil {
		return err
	}
	vaClient, err := c.CreateVaClient(namespace)
	if err != nil {
		return err
	}
	err = pvClient.DeleteAllPV(ctx, namespace, vaClient)
	if err != nil && !apierrs.IsNotFound(err) {
		return err
	}
	logrus.Debugf("All PVs are gone")
	return nil
}

// SnapshotClassExists checks whether snapshot class exists
func (c *KubeClient) SnapshotClassExists(snapClass string) (bool, error) {
	if snapClass == "" {
		return false, fmt.Errorf("snapshot class not specified")
	}
	cset, err := snapclient.NewForConfig(c.Config)
	if err != nil {
		return false, err
	}
	_, err = cset.SnapshotV1().VolumeSnapshotClasses().Get(context.Background(), snapClass, metav1.GetOptions{})
	if err != nil {
		return false, err
	}

	return true, nil
}

// StorageClassExists checks whether a storage class exists
func (c *KubeClient) StorageClassExists(ctx context.Context, storageClass string) (bool, error) {
	if storageClass == "" {
		return false, fmt.Errorf("storage class not specified")
	}
	var scExists bool
	storageClasses, err := c.ClientSet.StorageV1().StorageClasses().List(ctx, metav1.ListOptions{})
	if err != nil {
		return scExists, err
	}

	for _, sc := range storageClasses.Items {
		if sc.Name == storageClass {
			scExists = true
			break
		}
	}
	if !scExists {
		return scExists, fmt.Errorf("storage class %s does not exist", storageClass)
	}

	return scExists, err
}

// NamespaceExists checks whether a namespace exists
func (c *KubeClient) NamespaceExists(ctx context.Context, namespace string) (bool, error) {
	var nsExists bool
	nsList, _ := c.ClientSet.CoreV1().Namespaces().List(ctx, metav1.ListOptions{})
	for _, ns := range nsList.Items {
		if ns.Name == namespace {
			nsExists = true
		}
	}
	if !nsExists {
		return nsExists, fmt.Errorf("namespace %s does not exist", namespace)
	}

	return nsExists, nil
}

// Timeout returns client timeout
func (c *KubeClient) Timeout() int {
	c.mutex.Lock()
	defer c.mutex.Unlock()
	return c.timeout
}

// SetTimeout sets client timeout
func (c *KubeClient) SetTimeout(val int) {
	c.mutex.Lock()
	defer c.mutex.Unlock()
	c.timeout = val
}

// GetConfig reads and returns rest.config
func GetConfig(configPath string) (*rest.Config, error) {
	configPath = strings.ReplaceAll(configPath, `"`, "")
	if len(configPath) != 0 {
		logrus.Infof("Using config from %s", configPath)
	} else {
		logrus.Infof("Using default config")
	}
	config, err := GetConfigFromFile(configPath)
	if err != nil {
		return nil, fmt.Errorf("can't get config from specified file; %e", err)
	}
	logrus.Infof("Successfully loaded config. Host: %s", color.CyanString(config.Host))
	return config, nil
}

// GetConfigFromFile creates *rest.Config object from provided config path
func GetConfigFromFile(kubeconfig string) (*rest.Config, error) {
	home := homedir.HomeDir()
	if kubeconfig == "" {
		if home != "" {
			kubeconfig = filepath.Join(home, ".kube", "config")
		} else {
			return nil, fmt.Errorf("can not find config file in home directory, please explicitly specify it using flags")
		}
	}
	config, err := clientcmd.BuildConfigFromFlags("", kubeconfig)
	if err != nil {
		logrus.Errorf("Can't load config at %q, error = %v", kubeconfig, err)
		return nil, err
	}

	return config, nil
}<|MERGE_RESOLUTION|>--- conflicted
+++ resolved
@@ -89,7 +89,6 @@
 	CreateRGClient() (*rg.Client, error)
 	CreateCSISCClient(namespace string) (*csistoragecapacity.Client, error)
 	CreateSnapshotGAClient(namespace string) (*snapv1.SnapshotClient, error)
-	CreateSnapshotBetaClient(namespace string) (*snapbeta.SnapshotClient, error)
 	SnapshotClassExists(snapClass string) (bool, error)
 	CreateVGSClient() (*volumegroupsnapshot.Client, error)
 	CreatePVClient() (*pv.Client, error)
@@ -205,12 +204,9 @@
 
 // CreateStatefulSetClient creates a new instance of StatefulSetClient in supplied namespace
 func (c *KubeClient) CreateStatefulSetClient(namespace string) (*statefulset.Client, error) {
-<<<<<<< HEAD
-=======
 	if namespace == "" {
 		return nil, fmt.Errorf("namespace cannot be empty")
 	}
->>>>>>> 9c71dd5e
 	stsclient := &statefulset.Client{
 		Interface: c.ClientSet.AppsV1().StatefulSets(namespace),
 		ClientSet: c.ClientSet,
@@ -299,12 +295,9 @@
 
 // CreateMetricsClient creates a new instance of metrics client
 func (c *KubeClient) CreateMetricsClient(namespace string) (*metrics.Client, error) {
-<<<<<<< HEAD
-=======
 	if namespace == "" {
 		return nil, fmt.Errorf("namespace cannot be empty")
 	}
->>>>>>> 9c71dd5e
 	cset, err := metricsclientset.NewForConfig(c.Config)
 	if err != nil {
 		return nil, err
@@ -469,38 +462,31 @@
 				break
 			}
 
-			if _, err := c.ClientSet.CoreV1().Namespaces().Get(ctx, namespace, metav1.GetOptions{}); err != nil {
+			nsExists, err := c.ClientSet.CoreV1().Namespaces().Get(ctx, namespace, metav1.GetOptions{})
+			if nsExists == nil {
 				if apierrs.IsNotFound(err) {
-					// c.CreateVaClient()
 					vaClient, err := c.CreateVaClient(namespace)
 					if err != nil {
 						return false, err
 					}
-					// in case if somehow some PVs are left even after namespace got deleted, try to clean them.
+
 					pvClient, err := c.CreatePVClient()
 					if err != nil {
 						return false, err
 					}
-					err = pvClient.DeleteAllPV(ctx, namespace, vaClient)
-					if err != nil {
-						log.Errorf("Failed to delete some PVs")
+
+					if err := pvClient.DeleteAllPV(ctx, namespace, vaClient); err != nil {
+						log.Errorf("Failed to delete some PVs: %v", err)
 					}
+
 					return true, nil
 				}
-				log.Errorf("Error while waiting for namespace to be terminated: %v", err)
-				return false, err
+
+				return false, fmt.Errorf("failed to delete namespace: %v", err)
 			}
-<<<<<<< HEAD
+
 			return false, nil
 		})
-=======
-
-			return false, fmt.Errorf("failed to delete namespace: %v", err)
-		}
-
-		return false, nil
-	})
->>>>>>> 9c71dd5e
 
 	if pollErr != nil {
 		select {
@@ -545,53 +531,9 @@
 	}
 	logrus.Debugf("All Pods are gone")
 
-<<<<<<< HEAD
-	if c.Minor >= 17 {
-		logrus.Debug("Beta here")
-		k8sbeta, err := c.CreateSnapshotBetaClient(namespace)
-		if err != nil {
-			return err
-		}
-		err = k8sbeta.DeleteAll(ctx)
-		// it is possible that few resources are not found so better to check it before returning error
-		if err != nil && !apierrs.IsNotFound(err) {
-			return err
-		}
-		logrus.Debugf("All VSs are gone")
-		sncont, err := c.CreateSnapshotContentBetaClient()
-		if err != nil {
-			return err
-		}
-		err = sncont.DeleteAll(ctx)
-		if err != nil && !apierrs.IsNotFound(err) {
-			return err
-		}
-		logrus.Debugf("All VSConts are gone")
-	} else {
-		logrus.Debug("Alpha here")
-		k8salpha, err := c.CreateSnapshotGAClient(namespace)
-		if err != nil {
-			return err
-		}
-		err = k8salpha.DeleteAll(ctx)
-		if err != nil {
-			return err
-		}
-		logrus.Debugf("All VS's are gone")
-		sncont, err := c.CreateSnapshotContentGAClient()
-		if err != nil {
-			return err
-		}
-		err = sncont.DeleteAll(ctx)
-		if err != nil && !apierrs.IsNotFound(err) {
-			return err
-		}
-		logrus.Debugf("All VSConts are gone")
-=======
 	k8salpha, err := c.CreateSnapshotGAClient(namespace)
 	if err != nil {
 		return err
->>>>>>> 9c71dd5e
 	}
 	sncont, err := c.CreateSnapshotContentGAClient()
 	if err != nil {
